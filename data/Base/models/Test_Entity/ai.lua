--- conflicted
+++ resolved
@@ -10,8 +10,7 @@
     return {0, 0, 0}
 end
 
-<<<<<<< HEAD
-function plan()
+function Base.entities.Test_Entity.plan()
     plan_table
     path = PathFinder:find("base/Flower_Test")
     if path["len"] > 0 then
@@ -26,8 +25,6 @@
 --   plan a series of paths and actions with a priority
 --     need set of actions "pickup", "destroy", "place" etc
 --   needs to know when to stop the plan
-=======
 __ = {}
 __.Base = Base
-return __
->>>>>>> 761a6be1
+return __