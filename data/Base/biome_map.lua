-- Biome map files must define a function that returns a structure with a "map".
-- The map function is called from c++ and reads the x and y lengths. Using this
-- information the "map" key of the returned structure can be used as if it were
-- a 2D array.

-- Anyway, do something like this and it should work as long as there are
-- correctly defined tile types and tile macros.

spacing = .05


-- Terrain map
function map(number)
    result = {}
    result.x = number
    result.y = number
    result["map"] = {}
<<<<<<< HEAD

    noise_F = FractalNoise:new(4, 0.6, 3)

    noise_W = WorleyNoise:new(1, 1.0)
=======
    
    -- num_octaves persistence prime_index
    noise = FractalNoise:new(4, 0.6, 3)
>>>>>>> a8dacaa7

    for x = 0, number-1 do
        for y = 0, number-1 do
            -- sample noise and set a value
            height = 5 * noise_W:sample(x * spacing, y * spacing)^2 + 0.8
            height = height + noise_F:sample(x * .6, y * .6) * 8 - 4
            -- each value must be integers. math.floor changes doubles to ints
            height_map_value = math.floor( height )
            -- This biome only defines tile types between 0, and 6
            if height_map_value > 6 then
                height_map_value = 6
            elseif height_map_value < 0 then
                height_map_value = 0
            end
            -- assign tile type to index in map
            result["map"][x * number + y] = height_map_value
        end
    end
    return result
end



-- Maps for trees and bushes
-- name should be used in json file

-- terrain_map should be a result from map
function plants_map(length, terrain_map)
    result = {}
    result.x = length
    result.y = length
    result["map"] = {}
    result["map"]["Trees_1"] = {}
    result["map"]["Flower_1"] = {}

    for x = 0, result.x - 1 do
        for y = 0, result.y - 1 do

            height = terrain_map["map"][math.floor( x / 32 * result.y + y / 32)]

            if (height == 1) then 
                result["map"]["Trees_1"][ math.floor( x * result.y + y)] = 0.10
            else
                result["map"]["Trees_1"][ math.floor( x * result.y + y)] = 0.0
            end
        end
    end

    -- Flower_1
    flower_noise = AlternativeWorleyNoise:new(32, 0.5, 32);

    for x = 0, result.x - 1 do
        for y = 0, result.y - 1 do
            height = flower_noise:sample(x,y)
            if (height > 0) then 
                result["map"]["Flower_1"][ math.floor( x * result.y + y)] = 0.10
            else
                result["map"]["Flower_1"][ math.floor( x * result.y + y)] = 0.0
            end
        end
    end
    return result
end
<|MERGE_RESOLUTION|>--- conflicted
+++ resolved
@@ -15,16 +15,11 @@
     result.x = number
     result.y = number
     result["map"] = {}
-<<<<<<< HEAD
 
+    -- num_octaves persistence prime_index
     noise_F = FractalNoise:new(4, 0.6, 3)
 
     noise_W = WorleyNoise:new(1, 1.0)
-=======
-    
-    -- num_octaves persistence prime_index
-    noise = FractalNoise:new(4, 0.6, 3)
->>>>>>> a8dacaa7
 
     for x = 0, number-1 do
         for y = 0, number-1 do
