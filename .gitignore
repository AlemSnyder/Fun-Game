# Prerequisites
*.d

# Compiled Object files
*.slo
*.lo
*.o
*.obj

# Precompiled Headers
*.gch
*.pch

# Compiled Dynamic libraries
*.so
*.dylib
*.dll

# Fortran module files
*.mod
*.smod

# Compiled Static libraries
*.lai
*.la
*.a
*.lib

# Executables
*.exe
*.out
*.app

#
# VSCode
#
.vscode/*
!.vscode/settings.json
!.vscode/tasks.json
!.vscode/extensions.json
!.vscode/*.code-snippets
!.vscode/c_cpp_properties.json


# Local History for Visual Studio Code
.history/

# Built Visual Studio Code Extensions
*.vsix

# imgui file
*.ini

#
# Cmake
#
CMakeLists.txt.user
CMakeCache.txt
CMakeFiles
CMakeScripts
Testing
Makefile
cmake_install.cmake
install_manifest.txt
compile_commands.json
CTestTestfile.cmake
_deps
_log
.cmake

build/*
!build/README.txt

#
# Other
#

# this is a lot of qb files
SavedTerrain/*
terrain_output_data/*
<<<<<<< HEAD
=======

# This is for images produced by biome generation
terrain_output_data/*
>>>>>>> 13097ce9

# generated log folder, and files
logs<|MERGE_RESOLUTION|>--- conflicted
+++ resolved
@@ -77,13 +77,9 @@
 
 # this is a lot of qb files
 SavedTerrain/*
-terrain_output_data/*
-<<<<<<< HEAD
-=======
 
 # This is for images produced by biome generation
 terrain_output_data/*
->>>>>>> 13097ce9
 
 # generated log folder, and files
 logs