--- conflicted
+++ resolved
@@ -39,7 +39,7 @@
             for (const manifest::descriptor_t& entity_data : *manifest.entities) {
                 // Will check if path exists
                 GlobalContext& context = GlobalContext::instance();
-                auto future = context.submit([entity_data]() {
+                auto future = context.submit_task([entity_data]() {
                     world::entity::ObjectHandler& object_handler =
                         world::entity::ObjectHandler::instance();
                     object_handler.read_object(entity_data);
@@ -69,7 +69,6 @@
             return 1;
         }
 
-<<<<<<< HEAD
         manifest::manifest_t& manifest = *manifest_opt;
 
         int num_biomes = manifest.biomes ? (*manifest.biomes).size() : 0;
@@ -111,25 +110,6 @@
                 }
                 ided_objects.emplace(identification);
             }
-=======
-        // TODO @AlemSnyder log a bunch of information about the manifest
-        // this information doesn't exist yet, but when it does
-
-        // iterate through objects in manifest and queue them to be loaded
-        for (const Json::Value& entity_data : manifest["entities"]) {
-            std::filesystem::path entity_path =
-                files::get_data_path() / entity_data["path"].asString();
-
-            // Will check if path exists
-            GlobalContext& context = GlobalContext::instance();
-            auto future = context.submit_task([entity_path]() {
-                world::entity::ObjectHandler& object_handler =
-                    world::entity::ObjectHandler::instance();
-                object_handler.read_object(entity_path);
-            }
-
-            );
->>>>>>> 458748ff
         }
         // if (manifest.biomes.has_value()) -> do something else
     }
