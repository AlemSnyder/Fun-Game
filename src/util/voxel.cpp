--- conflicted
+++ resolved
@@ -15,27 +15,10 @@
         );
         ok_ = false;
     }
+
     // empty should always have index 0;
     colors_.push_back(0);
-<<<<<<< HEAD
-    for (std::size_t i = 0; i < voxel_colors.size(); i++) {
-        VoxelColorId j = 0;
-        for (; j < colors_.size(); j++) {
-            if (colors_[j] == voxel_colors[i]) {
-                goto on_break;
-            }
-        }
-        // no break
-        // voxel_colors[i] is not in colors
-        // we should add it to colors
-        // the index is the length of colors because it will be appended
-        j = colors_.size();
-        // add the color
-        colors_.push_back(voxel_colors[i]);
 
-on_break:
-        data_.push_back(j);
-=======
     for (std::size_t i = 0; i < voxel_colors.size(); i++){
         const auto& color = voxel_colors[i];
 
@@ -48,11 +31,11 @@
             // add the color
             colors_.push_back(color);
         }
-        
+
         // This works as begin() - end() == size()
         data_.push_back(idx);
->>>>>>> 397c0985
     }
+
     if (colors_.size() > 1U << 15) {
         LOG_ERROR(
             logging::voxel_logger, "Too many colors in voxel file: {}", colors_.size()
