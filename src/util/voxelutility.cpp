--- conflicted
+++ resolved
@@ -10,16 +10,10 @@
 namespace VoxelUtility {
 
 int
-<<<<<<< HEAD
-from_qb(const std::string path, std::vector<uint32_t>& data, std::vector<int>& center,
-        std::vector<uint32_t>& size)
-{
-=======
 from_qb(
     const char* path, std::vector<uint32_t>& data, std::vector<int>& center,
     std::vector<uint32_t>& size
 ) {
->>>>>>> cda6beec
     // Read the tiles from the path specified, and save
     FILE* file;
     file = fopen(path.c_str(), "rb");
@@ -98,12 +92,7 @@
     return 0;
 }
 
-<<<<<<< HEAD
-VoxelObject::VoxelObject(const std::string path)
-{
-=======
 VoxelObject::VoxelObject(const char* path) {
->>>>>>> cda6beec
     data_ = std::vector<uint32_t>(0);
     center_ = std::vector<int>(0);
     size_ = std::vector<uint32_t>(0);
