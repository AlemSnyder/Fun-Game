#include "voxel_io.hpp"

#include "../exceptions.hpp"
#include "../logging.hpp"
#include "../types.hpp"
#include "bits.hpp"

#include <array>
#include <bit>
#include <cinttypes>
#include <concepts>
#include <exception>
#include <filesystem>
#include <fstream>
#include <iostream>
#include <string>
#include <vector>

namespace voxel_utility {

void
from_qb(
<<<<<<< HEAD
    const std::filesystem::path path, std::vector<qb_layer_data_t> layer_data

    //, std::vector<ColorInt>& data, VoxelOffset& center,
    // VoxelSize& size
=======
    std::filesystem::path path, std::vector<ColorInt>& data, VoxelOffset& center,
    VoxelSize& size
>>>>>>> 5db57ecd
) {
    path = std::filesystem::absolute(path);
    LOG_INFO(logging::file_io_logger, "Reading voxels from {}.", path.string());

    // Read the tiles from the path specified, and save
    std::ifstream file(path, std::ios::in | std::ios::binary);
    if (!file) {
        LOG_ERROR(
            logging::file_io_logger,
            "Could not open {}. Are you in the right directory?", path.string()
        );
        throw exc::file_not_found_error(path);
    }

    // Read file header
    uint32_t void_; // void int used to read 32 bites without saving it.
    uint32_t compression;
    uint32_t number_of_layers;

    LOG_TRACE_L1(logging::file_io_logger, "Reading file header");

    //  none of these are used
    read_int(file, void_);            // version
    read_int(file, void_);            // color format RGBA
    read_int(file, void_);            // orientation right handed // c
    read_int(file, compression);      // compression
    read_int(file, void_);            // vmask
    read_int(file, number_of_layers); // number of layers

    if (compression) {
        LOG_ERROR(logging::file_io_logger, "Cannot parse voxel files with compression");
        throw exc::not_implemented_error("Cannot parse compressed voxel files");
    }

    // everything after this line should be for each layer

    for (uint32_t l = 0; l < number_of_layers; l++) {

        std::vector<ColorInt> data;
        VoxelOffset center;
        VoxelSize size;

        // Read layer name
        LOG_TRACE_L1(logging::file_io_logger, "Reading voxel save name");

        int8_t name_len;
        read_int(file, name_len);

        LOG_TRACE_L1(logging::file_io_logger, "Voxel save name length: {}", name_len);

        std::string name(name_len, '\0');
        file.read(name.data(), name_len);

        LOG_TRACE_L1(logging::file_io_logger, "Voxel save name: {}", name);

        // Get voxel grid size
        uint32_t x_max, y_max, z_max;

        read_int(file, x_max); // x
        read_int(file, z_max); // z
        read_int(file, y_max); // y

        size = {x_max, y_max, z_max};
        data.resize(x_max * y_max * z_max);

        LOG_TRACE_L1(
            logging::file_io_logger, "Voxel grid size: {X} x {Y} x {Z}", x_max, y_max,
            z_max
        );

        // Get voxel grid center
        int32_t x_center, y_center, z_center;

        read_int(file, x_center); // x
        read_int(file, z_center); // z
        read_int(file, y_center); // y

        center = {x_center, y_center, z_center};

        LOG_DEBUG(
            logging::file_io_logger, "Voxel grid center: ({X}, {Y}, {Z})", x_center,
            y_center, z_center
        );

        // Read the voxels themselves
        LOG_DEBUG(logging::file_io_logger, "Reading voxels");

        size_t voxels_read = 0;
        for (size_t x = 0; x < size.x; x++)
            for (size_t z = 0; z < size.z; z++)
                for (size_t y = size.y - 1;; y--) {
                    uint32_t raw_color;

                    read_int(file, raw_color);
                    data[(x * y_max + y) * z_max + z] = parse_color(raw_color);

                    voxels_read++;
                    // so that nino doesn't kill me for using integer overflow.
                    if (y == 0) {
                        break;
                    }
                }

        LOG_INFO(logging::file_io_logger, "Voxels read: {}", voxels_read);

        layer_data.push_back(qb_layer_data_t(data, center, size, name));

    }
}

} // namespace voxel_utility<|MERGE_RESOLUTION|>--- conflicted
+++ resolved
@@ -20,15 +20,8 @@
 
 void
 from_qb(
-<<<<<<< HEAD
-    const std::filesystem::path path, std::vector<qb_layer_data_t> layer_data
-
-    //, std::vector<ColorInt>& data, VoxelOffset& center,
-    // VoxelSize& size
-=======
     std::filesystem::path path, std::vector<ColorInt>& data, VoxelOffset& center,
     VoxelSize& size
->>>>>>> 5db57ecd
 ) {
     path = std::filesystem::absolute(path);
     LOG_INFO(logging::file_io_logger, "Reading voxels from {}.", path.string());
@@ -66,7 +59,6 @@
     // everything after this line should be for each layer
 
     for (uint32_t l = 0; l < number_of_layers; l++) {
-
         std::vector<ColorInt> data;
         VoxelOffset center;
         VoxelSize size;
@@ -133,9 +125,6 @@
                 }
 
         LOG_INFO(logging::file_io_logger, "Voxels read: {}", voxels_read);
-
-        layer_data.push_back(qb_layer_data_t(data, center, size, name));
-
     }
 }
 
