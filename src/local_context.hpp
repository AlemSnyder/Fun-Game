// -*- lsst-c++ -*-
/*
 * This program is free software: you can redistribute it and/or modify
 * it under the terms of the GNU General Public License as published by
 * the Free Software
 *
 * Foundation, version 2 of the License, or
 * (at your option) any later version.
 *
 * This program is distributed in the hope that it will be useful,
 * but WITHOUT ANY WARRANTY; without even the implied warranty of
 * MERCHANTABILITY or FITNESS FOR A PARTICULAR PURPOSE. See the
 * GNU General Public License for more details.
 */

/**
 * @file local_context.hpp
 *
 * @brief Defines Local Context class
 *
 * @details Creates a local Lua environment. Helpfull for multithreading.
 *
 * @ingroup --
 */

#pragma once

#include <sol/sol.hpp>

class GlobalCnotext;

class LocalContext {
 private:
    LocalContext();
    sol::state lua_state;

    sol::object copy(sol::state& lua, const sol::object& object);

 public:
    [[nodiscard]] static LocalContext& get_local_context();

    [[nodiscard]] inline sol::state&
    get_lua_state() {
        return lua_state;
    }

<<<<<<< HEAD
    friend class GlobalContext;
=======
    std::optional<sol::object> get_from_this_lua_state(const std::string& command);

    void set_to_this_lua_state(const std::string& command, const sol::object& object);

    bool load_into_this_lua_state(const std::string& command);

    std::optional<sol::object> get_from_lua(const std::string& command);
>>>>>>> 5fd3e586
};<|MERGE_RESOLUTION|>--- conflicted
+++ resolved
@@ -37,16 +37,13 @@
     sol::object copy(sol::state& lua, const sol::object& object);
 
  public:
-    [[nodiscard]] static LocalContext& get_local_context();
+    [[nodiscard]] static LocalContext& instance();
 
     [[nodiscard]] inline sol::state&
     get_lua_state() {
         return lua_state;
     }
 
-<<<<<<< HEAD
-    friend class GlobalContext;
-=======
     std::optional<sol::object> get_from_this_lua_state(const std::string& command);
 
     void set_to_this_lua_state(const std::string& command, const sol::object& object);
@@ -54,5 +51,4 @@
     bool load_into_this_lua_state(const std::string& command);
 
     std::optional<sol::object> get_from_lua(const std::string& command);
->>>>>>> 5fd3e586
 };