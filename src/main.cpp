--- conflicted
+++ resolved
@@ -61,12 +61,7 @@
 }
 
 int
-<<<<<<< HEAD
 save_test(const std::string path, const std::string save_path) {
-=======
-save_test(const std::string path, const std::string save_path)
-{
->>>>>>> 933be89f
     Json::Value materials_json;
     std::ifstream materials_file = files::open_data_file("materials.json");
     materials_file >> materials_json;
@@ -79,16 +74,11 @@
 }
 
 void
-<<<<<<< HEAD
 save_terrain(
     Json::Value materials_json, Json::Value biome_data, std::string biome_name
 ) {
-=======
-save_terrain(Json::Value materials_json, Json::Value biome_data, std::string biome_name)
-{
     quill::Logger* logger = quill::get_logger();
 
->>>>>>> 933be89f
     std::ifstream materials_file = files::open_data_file("materials.json");
     materials_file >> materials_json;
 
@@ -201,14 +191,6 @@
     Json::Value materials_json;
     std::ifstream materials_file = files::open_data_file("materials.json");
     materials_file >> materials_json;
-<<<<<<< HEAD
-    std::vector<std::uint16_t> indices;
-    std::vector<glm::ivec3> indexed_vertices;
-    std::vector<glm::ivec3> indexed_colors;
-    std::vector<glm::ivec3> indexed_normals;
-    World world(materials_json, path);
-=======
->>>>>>> 933be89f
 
     World* world;
     try {
