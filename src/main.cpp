#include "config.h"
#include "entity/mesh.hpp"
#include "gui/scene/controls.hpp"
#include "gui/shader.hpp"
#include "gui/ui/imgui_gui.hpp"
#include "gui/ui/opengl_gui.hpp"
#include "logging.hpp"
#include "terrain/generation/biome.hpp"
#include "terrain/terrain.hpp"
#include "util/files.hpp"
#include "util/voxel_io.hpp"
#include "world.hpp"

#include <argh.h>
#include <json/json.h>

#include <GL/glew.h>
#include <GLFW/glfw3.h>
#include <glm/glm.hpp>
#include <glm/gtc/matrix_transform.hpp>
#include <glm/gtx/string_cast.hpp>

#include <imgui/imgui.h>
#include <quill/Quill.h>
#include <stdint.h>

#include <cstdlib>
#include <filesystem>
#include <fstream>
#include <iostream>
#include <string>

#define INITIAL_WINDOW_WIDTH  1024
#define INITIAL_WINDOW_HEIGHT 768

int
GenerateTerrain(const std::string path) {
    World world("base", 6, 6);

    world.qb_save(path);

    return 0;
}

int
MacroMap() {
    quill::Logger* logger = quill::get_logger();

    terrain::generation::Biome biome("base");

    // test terrain generation
    auto map = biome.get_map(64);

    std::vector<TileMacro_t> int_map;
    for (const auto& map_tile : map) {
        int_map.push_back(map_tile.get_tile_type());
    }

    LOG_INFO(logger, "Map: {}", int_map);

    return 0;
}

int
ChunkDataTest() {
    World world("base", 6, 6);

    const terrain::Chunk chunk = world.get_terrain_main().get_chunks()[1];

    terrain::ChunkData chunk_data(chunk);

    for (VoxelDim x = -1; x < terrain::Chunk::SIZE; x++) {
        for (VoxelDim y = -1; y < terrain::Chunk::SIZE; y++) {
            for (VoxelDim z = -1; z < terrain::Chunk::SIZE; z++) {
                MatColorId chunk_mat_color = chunk.get_voxel_color_id(x, y, z);
                MatColorId chunk_data_mat_color_id =
                    chunk_data.get_voxel_color_id(x, y, z);
                if (chunk_mat_color != chunk_data_mat_color_id) {
                    return 1;
                }
            }
        }
    }

    return 0;
}

int
NoiseTest() {
    quill::Logger* logger = quill::get_logger();

    terrain::generation::FractalNoise noise(1, 1, 3);

    LOG_INFO(logger, "Noise double: {}", noise.get_noise(1, 1));
    LOG_INFO(logger, "Noise double again: {}", noise.get_noise(1, 1));
    LOG_INFO(logger, "Noise double: {}", noise.get_noise(2, 1));
    LOG_INFO(logger, "Noise double: {}", noise.get_noise(3, 1));
    LOG_INFO(logger, "Noise double: {}", noise.get_noise(4, 1));

    LOG_INFO(
        logger, "Random double: {}", terrain::generation::Noise::get_double(1, 3, 3)
    );
    LOG_INFO(
        logger, "Random double: {}", terrain::generation::Noise::get_double(2, 3, 3)
    );
    LOG_INFO(
        logger, "Random double: {}", terrain::generation::Noise::get_double(3, 3, 3)
    );
    LOG_INFO(
        logger, "Random double: {}", terrain::generation::Noise::get_double(4, 3, 3)
    );
    LOG_INFO(
        logger, "Random double: {}", terrain::generation::Noise::get_double(5, 3, 3)
    );
    LOG_INFO(
        logger, "Random double: {}", terrain::generation::Noise::get_double(6, 3, 3)
    );
    LOG_INFO(
        logger, "Random double: {}", terrain::generation::Noise::get_double(7, 3, 3)
    );

    return 0;
}

int
save_test(const std::string path, const std::string save_path) {
    World world("base", path);

    world.qb_save_debug(save_path);

    return 0;
}

void
save_terrain(
    Json::Value materials_json, Json::Value biome_data, std::string biome_name
) {
    quill::Logger* logger = quill::get_logger();

    LOG_INFO(logger, "Saving {} tile types", biome_data["Tile_Data"].size());

    terrain::generation::biome_json_data biome_file_data{
        biome_name, materials_json, biome_data};
    for (MapTile_t i = 0; i < biome_data["Tile_Data"].size(); i++) {
        terrain::generation::Biome biome(biome_file_data);

        MacroDim map_size = 3;
        Dim terrain_height = 128;
<<<<<<< HEAD
        std::vector<terrain::generation::MapTile> macro_map = get_test_map(i);
=======
        std::vector<MapTile_t> macro_map = {0, 0, 0, 0, i, 0, 0, 0, 0};
>>>>>>> 72d050ec
        terrain::Terrain ter(
            map_size, map_size, World::macro_tile_size, terrain_height, 5, biome,
            macro_map
        );

        std::filesystem::path save_path = files::get_root_path() / "SavedTerrain";
        save_path /= biome_name;
        save_path /= "biome_";
        save_path += std::to_string(i);
        save_path += ".qb";
        ter.qb_save(save_path.string());
    }
}

void
save_all_terrain(const Json::Value& materials_json, const Json::Value& biome_data) {
    for (auto biome_type = biome_data.begin(); biome_type != biome_data.end();
         biome_type++) {
        save_terrain(materials_json, *biome_type, biome_type.key().asString());
    }
}

int
path_finder_test(const std::string& path, const std::string& save_path) {
    quill::Logger* logger = quill::get_logger();

    World world("base", path);

    auto start_end = world.get_terrain_main().get_start_end_test();

    LOG_INFO(
        logger, "Start: {}, {}, {}", start_end.first->get_x(), start_end.first->get_y(),
        start_end.first->get_z()
    );

    LOG_INFO(
        logger, "End: {}, {}, {}", start_end.second->get_x(), start_end.second->get_y(),
        start_end.second->get_z()
    );

    auto tile_path =
        world.get_terrain_main().get_path_Astar(start_end.first, start_end.second);

    if (!tile_path) {
        LOG_WARNING(logger, "NO PATH FOUND");
        world.qb_save_debug(save_path);
        return 1;
    }

    LOG_INFO(logger, "Path length: {}", tile_path.value().size());

    if (tile_path.value().size() == 0) {
        LOG_WARNING(logger, "NO PATH FOUND");
        world.qb_save_debug(save_path);
        return 1;
    }

    constexpr ColorId path_color_id = 5;
    const terrain::Material* path_mat = world.get_material(DEBUG_MATERIAL);
    for (const terrain::Tile* tile : tile_path.value()) {
        world.get_terrain_main()
            .get_tile(world.get_terrain_main().pos(tile))
            ->set_material(path_mat, path_color_id);
    }

    world.qb_save(save_path);

    return 0;
}

int
imgui_entry_main() {
    // Create world object from material data, biome data, and the number of
    // chunks in the x,y direction. Here the size is 2,2.
    World world("base", 2, 2);

    return gui::imgui_entry(world);
}

int
StressTest() {
    // Create world object from material data, biome data, and the number of
    // chunks in the x,y direction. Here the size is 2,2.
    World world("base", 2, 2);

    return gui::opengl_entry(world);
}

int
opengl_entry(const std::string& path) {
    World world("base", path);

    return gui::opengl_entry(world);
}

inline int
opengl_entry(const std::filesystem::path& path) {
    return opengl_entry(path.string());
}

inline int
LogTest() {
    quill::Logger* logger = quill::get_logger();
    logger->set_log_level(quill::LogLevel::TraceL3);

    // enable a backtrace that will get flushed when we log CRITICAL
    logger->init_backtrace(2, quill::LogLevel::Critical);

    LOG_BACKTRACE(logger, "Backtrace log {}", 1);
    LOG_BACKTRACE(logger, "Backtrace log {}", 2);

    LOG_INFO(logger, "Welcome to Quill!");
    LOG_ERROR(logger, "An error message. error code {}", 123);
    LOG_WARNING(logger, "A warning message.");
    LOG_CRITICAL(logger, "A critical error.");
    LOG_DEBUG(logger, "Debugging foo {}", 1234);
    LOG_TRACE_L1(logger, "{:>30}", "right aligned");
    LOG_TRACE_L2(logger, "Positional arguments are {1} {0} ", "too", "supported");
    LOG_TRACE_L3(logger, "Support for floats {:03.2f}", 1.23456);
    return 0;
}

int
main(int argc, char** argv) {
    // #lizard forgives the complexity
    // Because iff else over command line args
    argh::parser cmdl;

    cmdl.add_params({
        "-v", "--verbose", // Verbosity
        "-c", "--console"  // Enable console logging
    });
    cmdl.add_param("biome-name");
    cmdl.parse(argc, argv, argh::parser::SINGLE_DASH_IS_MULTIFLAG);

    std::string run_function = cmdl(1).str();
    std::string path_in = cmdl(2).str();
    std::string path_out = cmdl(3).str();

    // init logger
    logging::set_thread_name("MainThread");

    // TODO(nino): need a better arg parser, but allow -vvvv (for example)
    bool console_log = cmdl[{"-c", "--console"}];
    if (cmdl[{"-v", "--verbose"}])
        logging::init(console_log, quill::LogLevel::TraceL3, false);
    else
        logging::init(console_log);

    quill::Logger* logger = logging::get_logger();

    LOG_INFO(logger, "FunGame v{}.{}.{}", VERSION_MAJOR, VERSION_MINOR, VERSION_PATCH);
    LOG_INFO(logger, "Running from {}.", files::get_root_path().string());

    if (argc == 1) {
        return opengl_entry(
            files::get_data_path() / "base" / "models" / "DefaultTree.qb"
        );
    } else if (run_function == "TerrainTypes") {
        Json::Value biome_data;
        auto biome_file = files::open_data_file("base/biome_data.json");
        if (biome_file.has_value())
            biome_file.value() >> biome_data;
        else {
            LOG_CRITICAL(logging::file_io_logger, "Could not open biome data");
            return 1;
        }
        std::string biome_name;
        Json::Value materials_json;
        auto materials_file = files::open_data_file("base/materials.json");
        if (materials_file.has_value())
            materials_file.value() >> materials_json;

        cmdl("biome-name", "Biome_1") >> biome_name;

        if (cmdl[{"-a", "--all"}])
            save_all_terrain(materials_json, biome_data);
        else
            save_terrain(biome_data[biome_name], materials_json, biome_name);
    } else if (run_function == "GenerateTerrain") {
        return GenerateTerrain(path_in);
    } else if (run_function == "MacroMap" || run_function == "LuaTest") {
        return MacroMap();
    } else if (run_function == "NoiseTest") {
        return NoiseTest();
    } else if (run_function == "StressTest") {
        return StressTest();
    } else if (run_function == "SaveTest") {
        return save_test(path_in, path_out);
    } else if (run_function == "PathFinder") {
        return path_finder_test(path_in, path_out);
    } else if (run_function == "UI-opengl") {
        return opengl_entry(path_in);
    } else if (run_function == "Logging") {
        return LogTest();
    } else if (run_function == "UI-imgui") {
        return imgui_entry_main();
<<<<<<< HEAD
=======
    } else if (run_function == "ChunkDataTest") {
        return ChunkDataTest();
    } else if (run_function == "LuaTest") {
        auto biome = terrain::generation::Biome("base");
        LOG_DEBUG(logging::lua_logger, "{}", biome.get_map());
        return 0;
>>>>>>> 72d050ec
    } else {
        std::cout << "No known command" << std::endl;
        return 0;
    }
}<|MERGE_RESOLUTION|>--- conflicted
+++ resolved
@@ -146,11 +146,7 @@
 
         MacroDim map_size = 3;
         Dim terrain_height = 128;
-<<<<<<< HEAD
         std::vector<terrain::generation::MapTile> macro_map = get_test_map(i);
-=======
-        std::vector<MapTile_t> macro_map = {0, 0, 0, 0, i, 0, 0, 0, 0};
->>>>>>> 72d050ec
         terrain::Terrain ter(
             map_size, map_size, World::macro_tile_size, terrain_height, 5, biome,
             macro_map
@@ -348,15 +344,13 @@
         return LogTest();
     } else if (run_function == "UI-imgui") {
         return imgui_entry_main();
-<<<<<<< HEAD
-=======
     } else if (run_function == "ChunkDataTest") {
         return ChunkDataTest();
     } else if (run_function == "LuaTest") {
         auto biome = terrain::generation::Biome("base");
-        LOG_DEBUG(logging::lua_logger, "{}", biome.get_map());
+        biome.get_map(16);
+        LOG_DEBUG(logging::lua_logger, "works?");
         return 0;
->>>>>>> 72d050ec
     } else {
         std::cout << "No known command" << std::endl;
         return 0;
