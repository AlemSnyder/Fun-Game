#include <cstdlib>
#include <fstream>
#include <iostream>
#include <stdint.h>
#include <string>

// Include GLEW
#include <GL/glew.h>

// Include GLFW
#include <GLFW/glfw3.h>
GLFWwindow *window;

// Include GLM
#include <glm/glm.hpp>
#include <glm/gtc/matrix_transform.hpp>

<<<<<<< HEAD
#include "Terrain/terrain.hpp"
#include "world.hpp"
=======
>>>>>>> c2a67458
#include "GUI/controls.hpp"
#include "GUI/shader.hpp"
#include "terrain.hpp"
#include "world.hpp"

#define INITIAL_WINDOW_WIDTH 1024
#define INITIAL_WINDOW_HEIGHT 768

int test1(const char *path)
{
    // const char * home_path = "C:/Users/haile/Documents/School/Comp Sci but
    // C/gcc/terrain_generation";

    Json::Value materials_json;
    std::ifstream materials_file("../data/materials.json", std::ifstream::in);
    materials_file >> materials_json;

    Json::Value biome_data;
    std::ifstream biome_file("../data/biome_data.json", std::ifstream::in);
    biome_file >> biome_data;

    World world(materials_json, biome_data);

    world.terrain_main.qb_save_debug(path, world.get_materials());

    return 0;
}

int test2()
{

    Json::Value biome_data;
    std::ifstream biome_file("../data/biome_data.json", std::ifstream::in);
    biome_file >> biome_data;

    Terrain::generate_macro_map(64, 64, biome_data["Biome_1"]["Terrain_Data"]);

    return 1;
}

int save_test(const char *path, const char *save_path)
{
    // path = "../SavedTerrain/pathfinder_input_4.qb";
    // save_path = "../SavedTerrain/save_test.qb";

    World world(path);

    world.terrain_main.qb_save_debug(save_path, world.get_materials());

    return 0;
}

void save_terrain(Json::Value biome_data, std::string biome_name)
{
    World world;

    std::cout << "Saving " << biome_data["Tile_Data"].size() << " tile types"
              << std::endl;

    // std::cout << biome_data["Tile_Data"] << std::endl;

    for (unsigned int i = 0; i < biome_data["Tile_Data"].size(); i++) {
        world.terrain_main.init(3, 3, 32, 128, 5, (int)i, world.get_materials(),
                                biome_data);
        std::string path("../SavedTerrain/");
        path += biome_name;
        path += "/biome_";
        path += std::to_string(i);
        path += ".qb";
        world.terrain_main.qb_save(path.c_str());
    }
    // Json::Value biome_data;
    // std::ifstream biome_file("../data/biome_data.json", std::ifstream::in);
    // biome_file >> biome_data;
}

void save_all_terrain(Json::Value biome_data)
{
    for (auto biome_type = biome_data.begin(); biome_type != biome_data.end();
         biome_type++) {
        save_terrain((*biome_type), biome_type.key().asCString());
    }
}

int path_finder_test(const char *path, const char *save_path)
{
    // path = "../SavedTerrain/pathfinder_input.qb";
    // save_path = "../SavedTerrain/pathfinder_output.qb";

    World world(path);

    std::pair<Tile *, Tile *> start_end =
        world.terrain_main.get_start_end_test();

    std::cout << "Start: " << start_end.first->get_x() << ", "
              << start_end.first->get_y() << ", " << start_end.first->get_z()
              << std::endl;
    std::cout << "End:   " << start_end.second->get_x() << ", "
              << start_end.second->get_y() << ", " << start_end.second->get_z()
              << std::endl;

<<<<<<< HEAD
    std::vector<const Tile*> tile_path = world.terrain_main.get_path_Astar(start_end.first, start_end.second);
=======
    std::vector<const Tile *> tile_path =
        world.terrain_main.get_path_Astar(start_end.first, start_end.second);
>>>>>>> c2a67458

    std::cout << "    " << (int)tile_path.size() << std::endl;
    if (tile_path.size() == 0) {
        std::cout << "no path" << std::endl;
        world.terrain_main.qb_save_debug(save_path, world.get_materials());
        return 1;
    }

    for (auto it = tile_path.begin(); it != tile_path.end(); ++it) {
        std::cout << "    " << (*it)->get_x() << " " << (*it)->get_y() << " "
                  << (*it)->get_z() << std::endl;
        world.terrain_main.get_tile(world.terrain_main.pos((*it)->sop()))
            ->set_material(&world.get_materials()->at(7), 5);
    }

    world.terrain_main.qb_save(save_path);

    return 0;
}

int GUITest(const char *path)
{
    World world(path);

    // Initialise GLFW
    if (!glfwInit()) {
        std::cerr << "Failed to initialize GLFW!" << std::endl;
        getchar();
        return -1;
    }

    glfwWindowHint(GLFW_SAMPLES, 4);               // anti-alsing of 4
    glfwWindowHint(GLFW_CONTEXT_VERSION_MAJOR, 3); // set Major
    glfwWindowHint(GLFW_CONTEXT_VERSION_MINOR, 3); // and Minor version
    glfwWindowHint(GLFW_OPENGL_FORWARD_COMPAT,
                   GL_TRUE); // To make MacOS happy; should not be needed
    glfwWindowHint(
        GLFW_OPENGL_PROFILE,
        GLFW_OPENGL_CORE_PROFILE); // somehow turning on core profiling

    // Open a window and create its OpenGL context
    // We would expect width and height to be 1024 and 768
    int windowFrameWidth = 1024;
    int windowFrameHeight = 768;
    window = glfwCreateWindow(windowFrameWidth, windowFrameHeight,
                              "Mane Window", NULL, NULL);
    if (window == NULL) {
        std::cerr
            << "Failed to open GLFW window. If you have an Intel GPU, they are "
               "not 3.3 compatible. Try the 2.1 version of the tutorials."
            << std::endl;
        getchar();
        glfwTerminate();
        return -1;
    }
    glfwMakeContextCurrent(window);

    // But on MacOS X with a retina screen it'll be 1024*2 and 768*2, so we get
    // the actual framebuffer size:
    glfwGetFramebufferSize(window, &windowFrameWidth, &windowFrameHeight);

    // Initialize GLEW
    glewExperimental = true; // Needed for core profile
    if (glewInit() != GLEW_OK) {
        fprintf(stderr, "Failed to initialize GLEW\n");
        getchar();
        glfwTerminate();
        return -1;
    }

    // Ensure we can capture the escape key being pressed below
    glfwSetInputMode(window, GLFW_STICKY_KEYS, GL_TRUE);
    // Hide the mouse and enable unlimited mouvement
    glfwSetInputMode(window, GLFW_CURSOR, GLFW_CURSOR_DISABLED);

    // Set the mouse at the center of the screen
    glfwPollEvents();
    glfwSetCursorPos(window, windowFrameWidth / 2, windowFrameHeight / 2);

	// Turn on VSync
	glfwSwapInterval(1);

    // Dark blue background
    glClearColor(0.0f, 0.0f, 0.4f, 0.0f);

    // Enable depth test
    glEnable(GL_DEPTH_TEST);

    // Accept fragment if it closer to the camera than the former one
    glDepthFunc(GL_LESS);

    // Cull triangles which normal is not towards the camera
    glEnable(GL_CULL_FACE);

    GLuint VertexArrayID;
    glGenVertexArrays(1, &VertexArrayID);
    glBindVertexArray(VertexArrayID);

    // Create and compile our GLSL program from the shaders
    GLuint depthProgramID =
        LoadShaders("../src/GUI/DepthRTT.vert", "../src/GUI/DepthRTT.frag");

    // Get a handle for our "MVP" uniform
    GLuint depthMatrixID = glGetUniformLocation(depthProgramID, "depthMVP");

    // Load the texture
    // GLuint Texture = loadDDS("uvmap.DDS");

    // Read our .obj file
    // std::vector<glm::vec3> vertices;
    // std::vector<glm::vec2> uvs;
    // std::vector<glm::vec3> normals;
    // bool res = loadOBJ("../src/GUI/room_thickwalls.obj", vertices, uvs,
    // normals);

    std::vector<std::uint16_t> indices;
    std::vector<glm::vec3> indexed_vertices;
    std::vector<glm::vec3> indexed_colors;
    std::vector<glm::vec3> indexed_normals;
    // indexVBO(vertices, uvs, normals, indices, indexed_vertices, indexed_uvs,
    // indexed_normals);
    world.get_mesh_greedy(indices, indexed_vertices, indexed_colors,
                          indexed_normals);

    // Load it into a VBO

    GLuint vertexbuffer;
    glGenBuffers(1, &vertexbuffer);
    glBindBuffer(GL_ARRAY_BUFFER, vertexbuffer);
    glBufferData(GL_ARRAY_BUFFER, indexed_vertices.size() * sizeof(glm::vec3),
                 &indexed_vertices[0], GL_STATIC_DRAW);

    GLuint colorbuffer;
    glGenBuffers(1, &colorbuffer);
    glBindBuffer(GL_ARRAY_BUFFER, colorbuffer);
    glBufferData(GL_ARRAY_BUFFER, indexed_colors.size() * sizeof(glm::vec3),
                 &indexed_colors[0], GL_STATIC_DRAW);

    GLuint normalbuffer;
    glGenBuffers(1, &normalbuffer);
    glBindBuffer(GL_ARRAY_BUFFER, normalbuffer);
    glBufferData(GL_ARRAY_BUFFER, indexed_normals.size() * sizeof(glm::vec3),
                 &indexed_normals[0], GL_STATIC_DRAW);

    // Generate a buffer for the indices as well
    GLuint elementbuffer;
    glGenBuffers(1, &elementbuffer);
    glBindBuffer(GL_ELEMENT_ARRAY_BUFFER, elementbuffer);
    glBufferData(GL_ELEMENT_ARRAY_BUFFER,
                 indices.size() * sizeof(unsigned short), &indices[0],
                 GL_STATIC_DRAW);

    // ---------------------------------------------
    // Render to Texture - specific code begins here
    // ---------------------------------------------

    // The framebuffer, which regroups 0, 1, or more textures, and 0 or 1 depth
    // buffer.
    GLuint FramebufferName = 0;
    glGenFramebuffers(1, &FramebufferName);
    glBindFramebuffer(GL_FRAMEBUFFER, FramebufferName);

    // Depth texture. Slower than a depth buffer, but you can sample it later in
    // your shader
    GLuint depthTexture;
    glGenTextures(1, &depthTexture);
    glBindTexture(GL_TEXTURE_2D, depthTexture);
    glTexImage2D(GL_TEXTURE_2D, 0, GL_DEPTH_COMPONENT16, 1024 * 4, 1024 * 4, 0,
                 GL_DEPTH_COMPONENT, GL_FLOAT, 0);
    glTexParameteri(GL_TEXTURE_2D, GL_TEXTURE_MAG_FILTER, GL_LINEAR);
    glTexParameteri(GL_TEXTURE_2D, GL_TEXTURE_MIN_FILTER, GL_LINEAR);
    glTexParameteri(GL_TEXTURE_2D, GL_TEXTURE_WRAP_S, GL_CLAMP_TO_EDGE);
    glTexParameteri(GL_TEXTURE_2D, GL_TEXTURE_WRAP_T, GL_CLAMP_TO_EDGE);
    glTexParameteri(GL_TEXTURE_2D, GL_TEXTURE_COMPARE_FUNC, GL_LEQUAL);
    glTexParameteri(GL_TEXTURE_2D, GL_TEXTURE_COMPARE_MODE,
                    GL_COMPARE_R_TO_TEXTURE);

    glFramebufferTexture(GL_FRAMEBUFFER, GL_DEPTH_ATTACHMENT, depthTexture, 0);

    // No color output in the bound framebuffer, only depth.
    glDrawBuffer(GL_NONE);

    // Always check that our framebuffer is ok
    if (glCheckFramebufferStatus(GL_FRAMEBUFFER) != GL_FRAMEBUFFER_COMPLETE)
        return false;

    // The quad's FBO. Used only for visualizing the shadowmap.
    static const GLfloat g_quad_vertex_buffer_data[] = {
        -1.0f, -1.0f, 0.0f, 1.0f, -1.0f, 0.0f, -1.0f, 1.0f, 0.0f,
        -1.0f, 1.0f,  0.0f, 1.0f, -1.0f, 0.0f, 1.0f,  1.0f, 0.0f,
    };

    GLuint quad_vertexbuffer;
    glGenBuffers(1, &quad_vertexbuffer);
    glBindBuffer(GL_ARRAY_BUFFER, quad_vertexbuffer);
    glBufferData(GL_ARRAY_BUFFER, sizeof(g_quad_vertex_buffer_data),
                 g_quad_vertex_buffer_data, GL_STATIC_DRAW);

    // Create and compile our GLSL program from the shaders
    GLuint quad_programID = LoadShaders("../src/GUI/Passthrough.vert",
                                        "../src/GUI/SimpleTexture.frag");
    GLuint texID = glGetUniformLocation(quad_programID, "texture");

    // Create and compile our GLSL program from the shaders
    GLuint programID = LoadShaders("../src/GUI/ShadowMapping.vert",
                                   "../src/GUI/ShadowMapping.frag");

    // Get a handle for our "myTextureSampler" uniform
    GLuint TextureID = glGetUniformLocation(programID, "myTextureSampler");

    // Get a handle for our "MVP" uniform
    GLuint MatrixID = glGetUniformLocation(programID, "MVP");
    GLuint view_matrix_ID = glGetUniformLocation(programID, "V");
    GLuint ModelMatrixID = glGetUniformLocation(programID, "M");
    GLuint DepthBiasID = glGetUniformLocation(programID, "DepthBiasMVP");
    GLuint ShadowMapID = glGetUniformLocation(programID, "shadowMap");

    // Get a handle for our "LightPosition" uniform
    GLuint lightInvDirID =
        glGetUniformLocation(programID, "LightInvDirection_worldspace");

    do {
        // denerat shadow depth map
        // Render to our framebuffer
        glBindFramebuffer(GL_FRAMEBUFFER, FramebufferName);
        glViewport(0, 0, 1024 * 4,
                   1024 * 4); // Render on the whole framebuffer, complete from
                              // the lower left corner to the upper right

        // We don't use bias in the shader, but instead we draw back faces,
        // which are already separated from the front faces by a small distance
        // (if your geometry is made this way)
        glEnable(GL_CULL_FACE);
        glCullFace(GL_BACK); // Cull back-facing triangles -> draw only
                             // front-facing triangles

        // Clear the screen
        glClear(GL_COLOR_BUFFER_BIT | GL_DEPTH_BUFFER_BIT);

        // Use our shader
        glUseProgram(depthProgramID);

        glm::vec3 lightInvDir = glm::vec3(40.0f, 8.2f, 120.69f);

        lightInvDir = glm::normalize(lightInvDir) * 128.0f;

        // Compute the MVP matrix from the light's point of view
        glm::mat4 depthProjectionMatrix =
            glm::ortho<float>(0.0f, 192.0f, 0.0f, 192.0f, 0.0f, 128.0f);
        glm::mat4 depthViewMatrix =
            glm::lookAt(lightInvDir, glm::vec3(0, 0, 0), glm::vec3(0, 1, 0));
        // or, for spot light :
        // glm::vec3 lightPos(5, 20, 20);
        // glm::mat4 depthProjectionMatrix =
        // glm::perspective<float>(45.0f, 1.0f, 2.0f, 50.0f); glm::mat4
        // depthViewMatrix = glm::lookAt(lightPos, lightPos-lightInvDir,
        // glm::vec3(0,1,0));

        glm::mat4 depthModelMatrix = glm::mat4(1.0);
        glm::mat4 depthMVP =
            depthProjectionMatrix * depthViewMatrix * depthModelMatrix;

        // Send our transformation to the currently bound shader,
        // in the "MVP" uniform
        glUniformMatrix4fv(depthMatrixID, 1, GL_FALSE, &depthMVP[0][0]);

        // 1rst attribute buffer : vertices
        glEnableVertexAttribArray(0);
        glBindBuffer(GL_ARRAY_BUFFER, vertexbuffer);
        glVertexAttribPointer(0,        // The attribute we want to configure
                              3,        // size
                              GL_FLOAT, // type
                              GL_FALSE, // normalized?
                              0,        // stride
                              (void *)0 // array buffer offset
        );

        // Index buffer
        glBindBuffer(GL_ELEMENT_ARRAY_BUFFER, elementbuffer);

        // Draw the triangles !
        glDrawElements(GL_TRIANGLES,      // mode
                       indices.size(),    // count
                       GL_UNSIGNED_SHORT, // type
                       (void *)0          // element array buffer offset
        );

        glDisableVertexAttribArray(0);

        // Render to the screen
        glBindFramebuffer(GL_FRAMEBUFFER, 0);
        glViewport(
            0, 0, windowFrameWidth,
            windowFrameHeight); // Render on the whole framebuffer, complete
                                // from the lower left corner to the upper right

        glEnable(GL_CULL_FACE);
        glCullFace(GL_BACK); // Cull back-facing triangles -> draw only
                             // front-facing triangles

        // Clear the screen
        glClear(GL_COLOR_BUFFER_BIT | GL_DEPTH_BUFFER_BIT);

        // Use our shader
        glUseProgram(programID);

        // Compute the MVP matrix from keyboard and mouse input
        controls::computeMatricesFromInputs(window);
        glm::mat4 projection_matrix = controls::get_projection_matrix();
        glm::mat4 view_matrix = controls::get_view_matrix();
        glm::mat4 ModelMatrix = glm::mat4(1.0);
        glm::mat4 MVP = projection_matrix * view_matrix * ModelMatrix;

        glm::mat4 biasMatrix(0.5, 0.0, 0.0, 0.0, 0.0, 0.5, 0.0, 0.0, 0.0, 0.0,
                             0.5, 0.0, 0.5, 0.5, 0.5, 1.0);

        glm::mat4 depthBiasMVP = biasMatrix * depthMVP;

        // Send our transformation to the currently bound shader,
        // in the "MVP" uniform
        glUniformMatrix4fv(MatrixID, 1, GL_FALSE, &MVP[0][0]);
        glUniformMatrix4fv(ModelMatrixID, 1, GL_FALSE, &ModelMatrix[0][0]);
        glUniformMatrix4fv(view_matrix_ID, 1, GL_FALSE, &view_matrix[0][0]);
        glUniformMatrix4fv(DepthBiasID, 1, GL_FALSE, &depthBiasMVP[0][0]);

        glUniform3f(lightInvDirID, lightInvDir.x, lightInvDir.y, lightInvDir.z);

        // Bind our texture in Texture Unit 0
        glActiveTexture(GL_TEXTURE0);
        glBindTexture(GL_TEXTURE_2D, TextureID);
        // Set our "myTextureSampler" sampler to use Texture Unit 0
        glUniform1i(TextureID, 0);

        glActiveTexture(GL_TEXTURE1);
        glBindTexture(GL_TEXTURE_2D, depthTexture);
        glUniform1i(ShadowMapID, 1);

        // 1rst attribute buffer : vertices
        glEnableVertexAttribArray(0);
        glBindBuffer(GL_ARRAY_BUFFER, vertexbuffer);
        glVertexAttribPointer(0,        // attribute
                              3,        // size
                              GL_FLOAT, // type
                              GL_FALSE, // normalized?
                              0,        // stride
                              (void *)0 // array buffer offset
        );

        // 2nd attribute buffer : UVs
        glEnableVertexAttribArray(1);
        glBindBuffer(GL_ARRAY_BUFFER, colorbuffer);
        glVertexAttribPointer(1,        // attribute
                              3,        // size
                              GL_FLOAT, // type
                              GL_FALSE, // normalized?
                              0,        // stride
                              (void *)0 // array buffer offset
        );

        // 3rd attribute buffer : normals
        glEnableVertexAttribArray(2);
        glBindBuffer(GL_ARRAY_BUFFER, normalbuffer);
        glVertexAttribPointer(2,        // attribute
                              3,        // size
                              GL_FLOAT, // type
                              GL_FALSE, // normalized?
                              0,        // stride
                              (void *)0 // array buffer offset
        );

        // Index buffer
        glBindBuffer(GL_ELEMENT_ARRAY_BUFFER, elementbuffer);

        // Draw the triangles !
        glDrawElements(GL_TRIANGLES,      // mode
                       indices.size(),    // count
                       GL_UNSIGNED_SHORT, // type
                       (void *)0          // element array buffer offset
        );

        glDisableVertexAttribArray(0);
        glDisableVertexAttribArray(1);
        glDisableVertexAttribArray(2);

        // Optionally render the shadowmap (for debug only)

        // Render only on a corner of the window (or we we won't see the real
        // rendering...)
        glViewport(0, 0, 512, 512);

        // Use our shader
        glUseProgram(quad_programID);

        // Bind our texture in Texture Unit 0
        glActiveTexture(GL_TEXTURE0);
        glBindTexture(GL_TEXTURE_2D, depthTexture);
        // Set our "renderedTexture" sampler to use Texture Unit 0
        glUniform1i(texID, 0);

        // 1rst attribute buffer : vertices
        glEnableVertexAttribArray(0);
        glBindBuffer(GL_ARRAY_BUFFER, quad_vertexbuffer);
        glVertexAttribPointer(0, // attribute 0. No particular reason for 0, but
                                 // must match the layout in the shader.
                              3, // size
                              GL_FLOAT, // type
                              GL_FALSE, // normalized?
                              0,        // stride
                              (void *)0 // array buffer offset
        );

        // Draw the triangle !
        // You have to disable GL_COMPARE_R_TO_TEXTURE above in order to see
        // anything ! glDrawArrays(GL_TRIANGLES, 0, 6); // 2*3 indices starting
        // at 0 -> 2 triangles
        glDisableVertexAttribArray(0);

        // Swap buffers
        glfwSwapBuffers(window);
        glfwPollEvents();

    } // Check if the ESC key was pressed or the window was closed
    while (glfwGetKey(window, GLFW_KEY_ESCAPE) != GLFW_PRESS &&
           glfwWindowShouldClose(window) == 0);

    // Cleanup VBO and shader
    glDeleteBuffers(1, &vertexbuffer);
    glDeleteBuffers(1, &colorbuffer);
    glDeleteBuffers(1, &normalbuffer);
    glDeleteBuffers(1, &elementbuffer);
    glDeleteProgram(programID);
    glDeleteProgram(depthProgramID);
    glDeleteProgram(quad_programID);
    // glDeleteTextures(1, &Texture);

    glDeleteFramebuffers(1, &FramebufferName);
    glDeleteTextures(1, &depthTexture);
    glDeleteBuffers(1, &quad_vertexbuffer);
    glDeleteVertexArrays(1, &VertexArrayID);

    // Close OpenGL window and terminate GLFW
    glfwTerminate();

    return 0;
}

int main(int argc, char **argv)
{
    if (argc == 1) {
        return path_finder_test("../SavedTerrain/pathfinder_input.qb",
                                "../SavedTerrain/pathfinder_output.qb");
    } else if (std::string(argv[1]) == "--TerrainTypes") {
        Json::Value biome_data;
        std::ifstream biome_file("../data/biome_data.json", std::ifstream::in);
        biome_file >> biome_data;
        if (argc == 3) {
            save_terrain(biome_data[argv[2]], argv[2]);
        } else {
            save_all_terrain(biome_data);
        }
    } else if (std::string(argv[1]) == "--MacroMap") {
        return test2();
    } else if (std::string(argv[1]) == "--SaveTest") {
        return save_test(argv[2], argv[3]);
    } else if (std::string(argv[1]) == "--PathFinder") {
        return path_finder_test(argv[2], argv[3]);
    } else if (std::string(argv[1]) == "--GUITest") {
        return GUITest(argv[2]);
    } else if (std::string(argv[1]) == "--WorldGen") {
        return test1(argv[2]);
    }
}<|MERGE_RESOLUTION|>--- conflicted
+++ resolved
@@ -15,14 +15,9 @@
 #include <glm/glm.hpp>
 #include <glm/gtc/matrix_transform.hpp>
 
-<<<<<<< HEAD
-#include "Terrain/terrain.hpp"
-#include "world.hpp"
-=======
->>>>>>> c2a67458
 #include "GUI/controls.hpp"
 #include "GUI/shader.hpp"
-#include "terrain.hpp"
+#include "Terrain/terrain.hpp"
 #include "world.hpp"
 
 #define INITIAL_WINDOW_WIDTH 1024
@@ -121,12 +116,8 @@
               << start_end.second->get_y() << ", " << start_end.second->get_z()
               << std::endl;
 
-<<<<<<< HEAD
-    std::vector<const Tile*> tile_path = world.terrain_main.get_path_Astar(start_end.first, start_end.second);
-=======
     std::vector<const Tile *> tile_path =
         world.terrain_main.get_path_Astar(start_end.first, start_end.second);
->>>>>>> c2a67458
 
     std::cout << "    " << (int)tile_path.size() << std::endl;
     if (tile_path.size() == 0) {
