#include "config.h"
#include "entity/mesh.hpp"
#include "gui/scene/controls.hpp"
#include "gui/scene/main_gui.hpp"
#include "gui/shader.hpp"
#include "gui/ui/main_ui.hpp"
#include "logging.hpp"
#include "terrain/terrain.hpp"
#include "util/files.hpp"
#include "util/voxel_io.hpp"
#include "world.hpp"

#include <argh.h>
#include <json/json.h>

#include <GL/glew.h>
#include <GLFW/glfw3.h>
#include <glm/glm.hpp>
#include <glm/gtc/matrix_transform.hpp>
#include <glm/gtx/string_cast.hpp>

#include <imgui/imgui.h>
#include <quill/Quill.h>
#include <stdint.h>

#include <cstdlib>
#include <filesystem>
#include <fstream>
#include <iostream>
#include <string>

#define INITIAL_WINDOW_WIDTH  1024
#define INITIAL_WINDOW_HEIGHT 768

int
GenerateTerrain(const std::string path) {
    Json::Value materials_json;
    std::ifstream materials_file = files::open_data_file("materials.json");
    materials_file >> materials_json;

    Json::Value biome_data;
    std::ifstream biome_file = files::open_data_file("biome_data.json");
    biome_file >> biome_data;

    World world(materials_json, biome_data, 6, 6);

<<<<<<< HEAD
    world.get_terrain_main().qb_save(path);
=======
    world.qb_save(path);
>>>>>>> 8327fd4a

    return 0;
}

int
MacroMap() {
    quill::Logger* logger = quill::get_logger();

    Json::Value biome_data;
    std::ifstream biome_file = files::open_data_file("biome_data.json");
    biome_file >> biome_data;

    // test terrain generation in a region of 64 by 64
    auto map = terrain::TerrainBase::generate_macro_map(
        64, 64, biome_data["Biome_1"]["Terrain_Data"]
    );

    LOG_INFO(logger, "Map: {}", map);

    return 0;
}

int
save_test(const std::string path, const std::string save_path) {
    Json::Value materials_json;
    std::ifstream materials_file = files::open_data_file("materials.json");
    materials_file >> materials_json;

    World world(materials_json, path);

    world.qb_save_debug(save_path);

    return 0;
}

void
save_terrain(
    Json::Value materials_json, Json::Value biome_data, std::string biome_name
) {
    quill::Logger* logger = quill::get_logger();

    std::ifstream materials_file = files::open_data_file("materials.json");
    materials_file >> materials_json;

    LOG_INFO(logger, "Saving {} tile types", biome_data["Tile_Data"].size());

    for (unsigned int i = 0; i < biome_data["Tile_Data"].size(); i++) {
        World world(materials_json, biome_data, i);
        std::filesystem::path save_path = files::get_root_path() / "SavedTerrain";
        save_path /= biome_name;
        save_path /= "biome_";
        save_path += std::to_string(i);
        save_path += ".qb";
<<<<<<< HEAD
        world.get_terrain_main().qb_save(save_path.string());
=======
        world.qb_save(save_path.string());
>>>>>>> 8327fd4a
    }
}

void
<<<<<<< HEAD
save_all_terrain(Json::Value materials_json, Json::Value biome_data) {
=======
save_all_terrain(const Json::Value& materials_json, const Json::Value& biome_data) {
>>>>>>> 8327fd4a
    for (auto biome_type = biome_data.begin(); biome_type != biome_data.end();
         biome_type++) {
        save_terrain(materials_json, *biome_type, biome_type.key().asString());
    }
}

int
<<<<<<< HEAD
path_finder_test(const std::string path, std::string save_path) {
=======
path_finder_test(const std::string& path, const std::string& save_path) {
>>>>>>> 8327fd4a
    quill::Logger* logger = quill::get_logger();

    Json::Value materials_json;
    std::ifstream materials_file = files::open_data_file("materials.json");
    materials_file >> materials_json;

    World world(materials_json, path);

<<<<<<< HEAD
    std::pair<const terrain::Tile*, const terrain::Tile*> start_end =
        world.get_terrain_main().get_start_end_test();
=======
    auto start_end = world.get_terrain_main().get_start_end_test();
>>>>>>> 8327fd4a

    LOG_INFO(
        logger, "Start: {}, {}, {}", start_end.first->get_x(), start_end.first->get_y(),
        start_end.first->get_z()
    );

    LOG_INFO(
        logger, "End: {}, {}, {}", start_end.second->get_x(), start_end.second->get_y(),
        start_end.second->get_z()
    );

    std::vector<const terrain::Tile*> tile_path =
        world.get_terrain_main().get_path_Astar(start_end.first, start_end.second);

    LOG_INFO(logger, "Path length: {}", tile_path.size());

    if (tile_path.size() == 0) {
        LOG_INFO(logger, "No path");
        world.qb_save_debug(save_path);
        return 1;
    }

    for (const terrain::Tile* tile : tile_path) {
        world.get_terrain_main()
            .get_tile(world.get_terrain_main().pos(tile))
            ->set_material(&world.get_materials()->at(7), 5);
    }

<<<<<<< HEAD
    world.get_terrain_main().qb_save(save_path);
=======
    world.qb_save(save_path);
>>>>>>> 8327fd4a

    return 0;
}

<<<<<<< HEAD
int
imguiTest_main() {
    Json::Value materials_json;
    std::ifstream materials_file = files::open_data_file("materials.json");
    materials_file >> materials_json;

    Json::Value biome_data;
    std::ifstream biome_file = files::open_data_file("biome_data.json");
    biome_file >> biome_data;

    // Create world object from material data, biome data, and the number of
    // chunks in the x,y direction. Here the size is 2,2.
    World world(materials_json, biome_data, 2, 2);

    return UI::imguiTest(world);
}

=======
>>>>>>> 8327fd4a
int
StressTest() {
    Json::Value materials_json;
    std::ifstream materials_file = files::open_data_file("materials.json");
    materials_file >> materials_json;

    Json::Value biome_data;
    std::ifstream biome_file = files::open_data_file("biome_data.json");
    biome_file >> biome_data;

    // Create world object from material data, biome data, and the number of
    // chunks in the x,y direction. Here the size is 2,2.
    World world(materials_json, biome_data, 2, 2);

    return gui::GUITest(world);
}

int
<<<<<<< HEAD
GUITest(const std::string path) {
=======
GUITest(const std::string& path) {
>>>>>>> 8327fd4a
    quill::Logger* logger = logging::get_logger();

    Json::Value materials_json;
    std::ifstream materials_file = files::open_data_file("materials.json");
    materials_file >> materials_json;

    World* world;
    try {
        world = new World(materials_json, path);
    } catch (const std::exception& e) {
        LOG_CRITICAL(logger, "Could not create world!");
        return 1;
    }

    return gui::GUITest(*world);
}

inline int
<<<<<<< HEAD
GUITest(const std::filesystem::path path) {
=======
GUITest(const std::filesystem::path& path) {
>>>>>>> 8327fd4a
    return GUITest(path.string());
}

inline int
LogTest() {
    quill::Logger* logger = quill::get_logger();
    logger->set_log_level(quill::LogLevel::TraceL3);

    // enable a backtrace that will get flushed when we log CRITICAL
    logger->init_backtrace(2, quill::LogLevel::Critical);

    LOG_BACKTRACE(logger, "Backtrace log {}", 1);
    LOG_BACKTRACE(logger, "Backtrace log {}", 2);

    LOG_INFO(logger, "Welcome to Quill!");
    LOG_ERROR(logger, "An error message. error code {}", 123);
    LOG_WARNING(logger, "A warning message.");
    LOG_CRITICAL(logger, "A critical error.");
    LOG_DEBUG(logger, "Debugging foo {}", 1234);
    LOG_TRACE_L1(logger, "{:>30}", "right aligned");
    LOG_TRACE_L2(logger, "Positional arguments are {1} {0} ", "too", "supported");
    LOG_TRACE_L3(logger, "Support for floats {:03.2f}", 1.23456);
    return 0;
}

int
main(int argc, char** argv) {
    argh::parser cmdl;

    cmdl.add_params({
        "-v", "--verbose", // Verbosity
        "-c", "--console"  // Enable console logging
    });
    cmdl.add_param("biome-name");
    cmdl.parse(argc, argv, argh::parser::SINGLE_DASH_IS_MULTIFLAG);

    std::string run_function = cmdl(1).str();
    std::string path_in = cmdl(2).str();
    std::string path_out = cmdl(3).str();

    // init logger
    logging::set_thread_name("MainThread");

    // TODO(nino): need a better arg parser, but allow -vvvv (for example)
    bool console_log = cmdl[{"-c", "--console"}];
    if (cmdl[{"-v", "--verbose"}])
        logging::init(console_log, quill::LogLevel::TraceL3, false);
    else
        logging::init(console_log);

    quill::Logger* logger = logging::get_logger();

    LOG_INFO(logger, "FunGame v{}.{}.{}", VERSION_MAJOR, VERSION_MINOR, VERSION_PATCH);
    LOG_INFO(logger, "Running from {}.", files::get_root_path().string());

    if (argc == 1) {
        return GUITest(files::get_data_path() / "models" / "DefaultTree.qb");
    } else if (run_function == "TerrainTypes") {
        Json::Value biome_data;
        std::ifstream biome_file = files::open_data_file("biome_data.json");
        biome_file >> biome_data;
        std::string biome_name;
        Json::Value materials_json;
        std::ifstream materials_file = files::open_data_file("materials.json");
        materials_file >> materials_json;

        cmdl("biome-name", "Biome_1") >> biome_name;

        if (cmdl[{"-a", "--all"}])
            save_all_terrain(materials_json, biome_data);
        else
            save_terrain(biome_data[biome_name], materials_json, biome_name);
    } else if (run_function == "GenerateTerrain") {
        return GenerateTerrain(path_in);
    } else if (run_function == "MacroMap") {
        return MacroMap();
    } else if (run_function == "StressTest") {
        return StressTest();
    } else if (run_function == "SaveTest") {
        return save_test(path_in, path_out);
    } else if (run_function == "PathFinder") {
        return path_finder_test(path_in, path_out);
    } else if (run_function == "GUITest") {
        return GUITest(path_in);
    } else if (run_function == "Logging") {
        return LogTest();
    } else if (run_function == "imguiTest") {
        return imguiTest_main();
    } else {
        std::cout << "No known command" << std::endl;
        return 0;
    }
}<|MERGE_RESOLUTION|>--- conflicted
+++ resolved
@@ -44,11 +44,7 @@
 
     World world(materials_json, biome_data, 6, 6);
 
-<<<<<<< HEAD
-    world.get_terrain_main().qb_save(path);
-=======
     world.qb_save(path);
->>>>>>> 8327fd4a
 
     return 0;
 }
@@ -102,20 +98,12 @@
         save_path /= "biome_";
         save_path += std::to_string(i);
         save_path += ".qb";
-<<<<<<< HEAD
-        world.get_terrain_main().qb_save(save_path.string());
-=======
         world.qb_save(save_path.string());
->>>>>>> 8327fd4a
     }
 }
 
 void
-<<<<<<< HEAD
-save_all_terrain(Json::Value materials_json, Json::Value biome_data) {
-=======
 save_all_terrain(const Json::Value& materials_json, const Json::Value& biome_data) {
->>>>>>> 8327fd4a
     for (auto biome_type = biome_data.begin(); biome_type != biome_data.end();
          biome_type++) {
         save_terrain(materials_json, *biome_type, biome_type.key().asString());
@@ -123,11 +111,7 @@
 }
 
 int
-<<<<<<< HEAD
-path_finder_test(const std::string path, std::string save_path) {
-=======
 path_finder_test(const std::string& path, const std::string& save_path) {
->>>>>>> 8327fd4a
     quill::Logger* logger = quill::get_logger();
 
     Json::Value materials_json;
@@ -136,12 +120,7 @@
 
     World world(materials_json, path);
 
-<<<<<<< HEAD
-    std::pair<const terrain::Tile*, const terrain::Tile*> start_end =
-        world.get_terrain_main().get_start_end_test();
-=======
     auto start_end = world.get_terrain_main().get_start_end_test();
->>>>>>> 8327fd4a
 
     LOG_INFO(
         logger, "Start: {}, {}, {}", start_end.first->get_x(), start_end.first->get_y(),
@@ -170,16 +149,11 @@
             ->set_material(&world.get_materials()->at(7), 5);
     }
 
-<<<<<<< HEAD
-    world.get_terrain_main().qb_save(save_path);
-=======
     world.qb_save(save_path);
->>>>>>> 8327fd4a
-
-    return 0;
-}
-
-<<<<<<< HEAD
+
+    return 0;
+}
+
 int
 imguiTest_main() {
     Json::Value materials_json;
@@ -197,8 +171,6 @@
     return UI::imguiTest(world);
 }
 
-=======
->>>>>>> 8327fd4a
 int
 StressTest() {
     Json::Value materials_json;
@@ -217,11 +189,7 @@
 }
 
 int
-<<<<<<< HEAD
-GUITest(const std::string path) {
-=======
 GUITest(const std::string& path) {
->>>>>>> 8327fd4a
     quill::Logger* logger = logging::get_logger();
 
     Json::Value materials_json;
@@ -240,11 +208,7 @@
 }
 
 inline int
-<<<<<<< HEAD
-GUITest(const std::filesystem::path path) {
-=======
 GUITest(const std::filesystem::path& path) {
->>>>>>> 8327fd4a
     return GUITest(path.string());
 }
 
