#include "entity/mesh.hpp"
#include "gui/controls.hpp"
#include "gui/main_gui.hpp"
#include "gui/shader.hpp"
#include "terrain/terrain.hpp"
#include "world.hpp"

#include <argh.h>

#include <GL/glew.h>
#include <GLFW/glfw3.h>
#include <glm/glm.hpp>
#include <glm/gtc/matrix_transform.hpp>
#include <glm/gtx/string_cast.hpp>

#include <stdint.h>

#include <cstdlib>
#include <fstream>
#include <iostream>
#include <string>

#define INITIAL_WINDOW_WIDTH  1024
#define INITIAL_WINDOW_HEIGHT 768

int
<<<<<<< HEAD
test1(const std::string path)
{
=======
test1(const char* path) {
>>>>>>> cda6beec
    // const char * home_path = "C:/Users/haile/Documents/School/Comp Sci but
    // C/gcc/terrain_generation";

    Json::Value materials_json;
    std::ifstream materials_file("./data/materials.json", std::ifstream::in);
    materials_file >> materials_json;

    Json::Value biome_data;
    std::ifstream biome_file("./data/biome_data.json", std::ifstream::in);
    biome_file >> biome_data;

    World world(materials_json, biome_data);

    world.terrain_main.qb_save(path);

    return 0;
}

int
test2() {
    Json::Value biome_data;
    std::ifstream biome_file("./data/biome_data.json", std::ifstream::in);
    biome_file >> biome_data;

    terrain::Terrain::generate_macro_map(64, 64, biome_data["Biome_1"]["Terrain_Data"]);

    return 1;
}

int
<<<<<<< HEAD
save_test(const std::string path, const std::string save_path)
{
=======
save_test(const char* path, const char* save_path) {
>>>>>>> cda6beec
    // path = "../SavedTerrain/pathfinder_input_4.qb";
    // save_path = "../SavedTerrain/save_test.qb";

    World world(path);

    world.terrain_main.qb_save_debug(save_path, world.get_materials());

    return 0;
}

void
save_terrain(Json::Value biome_data, std::string biome_name) {
    World world;

    std::cout << "Saving " << biome_data["Tile_Data"].size() << " tile types"
              << std::endl;

    // std::cout << biome_data["Tile_Data"] << std::endl;

    for (unsigned int i = 0; i < biome_data["Tile_Data"].size(); i++) {
        world.terrain_main.init(
            3, 3, 32, 128, 5, (int)i, world.get_materials(), biome_data
        );
        std::string path("../SavedTerrain/");
        path += biome_name;
        path += "/biome_";
        path += std::to_string(i);
        path += ".qb";
        world.terrain_main.qb_save(path.c_str());
    }
    // Json::Value biome_data;
    // std::ifstream biome_file("./data/biome_data.json", std::ifstream::in);
    // biome_file >> biome_data;
}

void
save_all_terrain(Json::Value biome_data) {
    for (auto biome_type = biome_data.begin(); biome_type != biome_data.end();
         biome_type++) {
        save_terrain((*biome_type), biome_type.key().asCString());
    }
}

int
<<<<<<< HEAD
path_finder_test(const std::string path, const std::string save_path)
{
=======
path_finder_test(const char* path, const char* save_path) {
>>>>>>> cda6beec
    // path = "../SavedTerrain/pathfinder_input.qb";
    // save_path = "../SavedTerrain/pathfinder_output.qb";

    World world(path);

    std::pair<terrain::Tile*, terrain::Tile*> start_end =
        world.terrain_main.get_start_end_test();

    std::cout << "Start: " << start_end.first->get_x() << ", "
              << start_end.first->get_y() << ", " << start_end.first->get_z()
              << std::endl;
    std::cout << "End:   " << start_end.second->get_x() << ", "
              << start_end.second->get_y() << ", " << start_end.second->get_z()
              << std::endl;

    std::vector<const terrain::Tile*> tile_path =
        world.terrain_main.get_path_Astar(start_end.first, start_end.second);

    std::cout << "    " << (int)tile_path.size() << std::endl;
    if (tile_path.size() == 0) {
        std::cout << "no path" << std::endl;
        world.terrain_main.qb_save_debug(save_path, world.get_materials());
        return 1;
    }

    for (auto it = tile_path.begin(); it != tile_path.end(); ++it) {
        std::cout << "    " << (*it)->get_x() << " " << (*it)->get_y() << " "
                  << (*it)->get_z() << std::endl;
        world.terrain_main.get_tile(world.terrain_main.pos((*it)->sop()))
            ->set_material(&world.get_materials()->at(7), 5);
    }

    world.terrain_main.qb_save(save_path);

    return 0;
}

void
<<<<<<< HEAD
get_mesh(const std::string path, std::vector<std::uint16_t>& indices,
         std::vector<glm::vec3>& indexed_vertices,
         std::vector<glm::vec3>& indexed_colors,
         std::vector<glm::vec3>& indexed_normals)
{
=======
get_mesh(
    const char* path, std::vector<std::uint16_t>& indices,
    std::vector<glm::vec3>& indexed_vertices, std::vector<glm::vec3>& indexed_colors,
    std::vector<glm::vec3>& indexed_normals
) {
>>>>>>> cda6beec
    World world(path);
    // World world(path);
    std::cout << "read from file" << std::endl;

    world.get_mesh_greedy(indices, indexed_vertices, indexed_colors, indexed_normals);
}

int
<<<<<<< HEAD
GUITest(const std::string path)
{
=======
GUITest(const char* path) {
>>>>>>> cda6beec
    std::vector<std::uint16_t> indices;
    std::vector<glm::vec3> indexed_vertices;
    std::vector<glm::vec3> indexed_colors;
    std::vector<glm::vec3> indexed_normals;
    World world(path);

    return gui::GUITest(world);
}

int
main(int argc, char** argv) {
    argh::parser cmdl;
    cmdl.add_params({"-pi", "--path-in", "-po", "--path-out"});
    cmdl.add_param("biome-name");
    cmdl.parse(argc, argv);
    std::string run_function = cmdl(1).str();
    std::string path_in = cmdl(2).str();
    std::string path_out = cmdl(3).str();

    /*
    std::cout << argc << std::endl;

    std::cout << "Positional args: " << std::endl;
    for (auto& pos_arg : cmdl.pos_args())
        std::cout << '\t' << pos_arg << std::endl;

    std::cout << "Parameters: " << std::endl;
    for (auto& param : cmdl.params())
        std::cout << '\t' << param.first << " : " << param.second << std::endl;

    std::cout << "Running: " << run_function << ", with path in = " << path_in << ", and
    path out = " << path_out << std::endl;
    */

    if (argc == 1) {
        return GUITest("./data/Models/DefaultTree.qb");
    } else if (run_function == "TerrainTypes") {
        Json::Value biome_data;
        std::ifstream biome_file("./data/biome_data.json", std::ifstream::in);
        biome_file >> biome_data;
        std::string biome_name;
        cmdl("biome-name", "Biome_1") >> biome_name;
        if (!cmdl[{"-a", "--all"}]) {
            save_terrain(biome_data[biome_name], biome_name);
        } else {
            save_all_terrain(biome_data);
        }
    } else if (run_function == "GenerateTerrain") {
        return test1(&path_in[0]);
    } else if (run_function == "MacroMap") {
        return test2();
    } else if (run_function == "SaveTest") {
        return save_test(&path_in[0], &path_out[0]);
    } else if (run_function == "PathFinder") {
        return path_finder_test(&path_in[0], &path_out[0]);
    } else if (run_function == "GUITest") {
        return GUITest(&path_in[0]);
    } else if (run_function == "WorldGen") {
        return test1(&path_in[0]);
    }
}<|MERGE_RESOLUTION|>--- conflicted
+++ resolved
@@ -24,12 +24,7 @@
 #define INITIAL_WINDOW_HEIGHT 768
 
 int
-<<<<<<< HEAD
-test1(const std::string path)
-{
-=======
 test1(const char* path) {
->>>>>>> cda6beec
     // const char * home_path = "C:/Users/haile/Documents/School/Comp Sci but
     // C/gcc/terrain_generation";
 
@@ -60,12 +55,7 @@
 }
 
 int
-<<<<<<< HEAD
-save_test(const std::string path, const std::string save_path)
-{
-=======
 save_test(const char* path, const char* save_path) {
->>>>>>> cda6beec
     // path = "../SavedTerrain/pathfinder_input_4.qb";
     // save_path = "../SavedTerrain/save_test.qb";
 
@@ -110,12 +100,7 @@
 }
 
 int
-<<<<<<< HEAD
-path_finder_test(const std::string path, const std::string save_path)
-{
-=======
 path_finder_test(const char* path, const char* save_path) {
->>>>>>> cda6beec
     // path = "../SavedTerrain/pathfinder_input.qb";
     // save_path = "../SavedTerrain/pathfinder_output.qb";
 
@@ -154,19 +139,11 @@
 }
 
 void
-<<<<<<< HEAD
-get_mesh(const std::string path, std::vector<std::uint16_t>& indices,
-         std::vector<glm::vec3>& indexed_vertices,
-         std::vector<glm::vec3>& indexed_colors,
-         std::vector<glm::vec3>& indexed_normals)
-{
-=======
 get_mesh(
     const char* path, std::vector<std::uint16_t>& indices,
     std::vector<glm::vec3>& indexed_vertices, std::vector<glm::vec3>& indexed_colors,
     std::vector<glm::vec3>& indexed_normals
 ) {
->>>>>>> cda6beec
     World world(path);
     // World world(path);
     std::cout << "read from file" << std::endl;
@@ -175,12 +152,7 @@
 }
 
 int
-<<<<<<< HEAD
-GUITest(const std::string path)
-{
-=======
 GUITest(const char* path) {
->>>>>>> cda6beec
     std::vector<std::uint16_t> indices;
     std::vector<glm::vec3> indexed_vertices;
     std::vector<glm::vec3> indexed_colors;
