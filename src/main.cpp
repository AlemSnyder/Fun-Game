#include "config.h"
#include "entity/mesh.hpp"
#include "gui/scene/controls.hpp"
#include "gui/shader.hpp"
#include "gui/ui/imgui_gui.hpp"
#include "gui/ui/opengl_gui.hpp"
#include "logging.hpp"
#include "terrain/generation/biome.hpp"
#include "terrain/terrain.hpp"
#include "util/files.hpp"
#include "util/voxel_io.hpp"
#include "world.hpp"

#include <argh.h>
#include <json/json.h>

#include <GL/glew.h>
#include <GLFW/glfw3.h>
#include <glm/glm.hpp>
#include <glm/gtc/matrix_transform.hpp>
#include <glm/gtx/string_cast.hpp>

#include <imgui/imgui.h>
#include <quill/Quill.h>
#include <stdint.h>

#include <cstdlib>
#include <filesystem>
#include <fstream>
#include <iostream>
#include <string>

#define INITIAL_WINDOW_WIDTH  1024
#define INITIAL_WINDOW_HEIGHT 768

int
GenerateTerrain(const std::string path) {
    World world("base", 6, 6);

    world.qb_save(path);

    return 0;
}

int
MacroMap() {
    quill::Logger* logger = quill::get_logger();

    terrain::generation::Biome biome("base");

    // test terrain generation
    auto map = biome.get_map();

    LOG_INFO(logger, "Map: {}", map);

    return 0;
}

int
NoiseTest() {
    quill::Logger* logger = quill::get_logger();

    terrain::generation::FractalNoise noise(1, 1, 3);

    LOG_INFO(logger, "Noise double: {}", noise.get_noise(1, 1));
    LOG_INFO(logger, "Noise double again: {}", noise.get_noise(1, 1));
    LOG_INFO(logger, "Noise double: {}", noise.get_noise(2, 1));
    LOG_INFO(logger, "Noise double: {}", noise.get_noise(3, 1));
    LOG_INFO(logger, "Noise double: {}", noise.get_noise(4, 1));

    LOG_INFO(
        logger, "Random double: {}", terrain::generation::Noise::get_double(1, 3, 3)
    );
    LOG_INFO(
        logger, "Random double: {}", terrain::generation::Noise::get_double(2, 3, 3)
    );
    LOG_INFO(
        logger, "Random double: {}", terrain::generation::Noise::get_double(3, 3, 3)
    );
    LOG_INFO(
        logger, "Random double: {}", terrain::generation::Noise::get_double(4, 3, 3)
    );
    LOG_INFO(
        logger, "Random double: {}", terrain::generation::Noise::get_double(5, 3, 3)
    );
    LOG_INFO(
        logger, "Random double: {}", terrain::generation::Noise::get_double(6, 3, 3)
    );
    LOG_INFO(
        logger, "Random double: {}", terrain::generation::Noise::get_double(7, 3, 3)
    );

    return 0;
}

int
save_test(const std::string path, const std::string save_path) {
    World world("base", path);

    world.qb_save_debug(save_path);

    return 0;
}

void
save_terrain(
    Json::Value materials_json, Json::Value biome_data, std::string biome_name
) {
    quill::Logger* logger = quill::get_logger();

    LOG_INFO(logger, "Saving {} tile types", biome_data["Tile_Data"].size());

    terrain::generation::biome_json_data biome_file_data{
        biome_name, materials_json, biome_data
    };
    for (MapTile_t i = 0; i < biome_data["Tile_Data"].size(); i++) {
        terrain::generation::Biome biome(biome_file_data);

        MacroDim map_size = 3;
        Dim terrain_height = 128;
        std::vector<MapTile_t> macro_map = {0, 0, 0, 0, i, 0, 0, 0, 0};terrain::Terrain ter(
            map_size, map_size, World::macro_tile_size,
            terrain_height, 5, biome, macro_map
        );

        std::filesystem::path save_path = files::get_root_path() / "SavedTerrain";
        save_path /= biome_name;
        save_path /= "biome_";
        save_path += std::to_string(i);
        save_path += ".qb";
        ter.qb_save(save_path.string());
    }
}

void
save_all_terrain(const Json::Value& materials_json, const Json::Value& biome_data) {
    for (auto biome_type = biome_data.begin(); biome_type != biome_data.end();
         biome_type++) {
        save_terrain(materials_json, *biome_type, biome_type.key().asString());
    }
}

int
path_finder_test(const std::string& path, const std::string& save_path) {
    quill::Logger* logger = quill::get_logger();

    World world("base", path);

    auto start_end = world.get_terrain_main().get_start_end_test();

    LOG_INFO(
        logger, "Start: {}, {}, {}", start_end.first->get_x(), start_end.first->get_y(),
        start_end.first->get_z()
    );

    LOG_INFO(
        logger, "End: {}, {}, {}", start_end.second->get_x(), start_end.second->get_y(),
        start_end.second->get_z()
    );

    auto tile_path =
        world.get_terrain_main().get_path_Astar(start_end.first, start_end.second);

    if (!tile_path){
        LOG_WARNING(logger, "NO PATH FOUND");
        world.qb_save_debug(save_path);
        return 1;
    }

    LOG_INFO(logger, "Path length: {}", tile_path.value().size());

    if (tile_path.value().size() == 0) {
        LOG_WARNING(logger, "NO PATH FOUND");
        world.qb_save_debug(save_path);
        return 1;
    }

<<<<<<< HEAD
    for (const terrain::Tile* tile : tile_path.value()) {
=======
    constexpr ColorId path_color_id = 5;
    const terrain::Material* path_mat = world.get_material(DEBUG_MATERIAL);
    for (const terrain::Tile* tile : tile_path) {
>>>>>>> c477697b
        world.get_terrain_main()
            .get_tile(world.get_terrain_main().pos(tile))
            ->set_material(path_mat, path_color_id);
    }

    world.qb_save(save_path);

    return 0;
}

int
imgui_entry_main() {
    // Create world object from material data, biome data, and the number of
    // chunks in the x,y direction. Here the size is 2,2.
    World world("base", 2, 2);

    return gui::imgui_entry(world);
}

int
StressTest() {
    // Create world object from material data, biome data, and the number of
    // chunks in the x,y direction. Here the size is 2,2.
    World world("base", 2, 2);

    return gui::opengl_entry(world);
}

int
opengl_entry(const std::string& path) {
    World world("base", path);

    return gui::opengl_entry(world);
}

inline int
opengl_entry(const std::filesystem::path& path) {
    return opengl_entry(path.string());
}

inline int
LogTest() {
    quill::Logger* logger = quill::get_logger();
    logger->set_log_level(quill::LogLevel::TraceL3);

    // enable a backtrace that will get flushed when we log CRITICAL
    logger->init_backtrace(2, quill::LogLevel::Critical);

    LOG_BACKTRACE(logger, "Backtrace log {}", 1);
    LOG_BACKTRACE(logger, "Backtrace log {}", 2);

    LOG_INFO(logger, "Welcome to Quill!");
    LOG_ERROR(logger, "An error message. error code {}", 123);
    LOG_WARNING(logger, "A warning message.");
    LOG_CRITICAL(logger, "A critical error.");
    LOG_DEBUG(logger, "Debugging foo {}", 1234);
    LOG_TRACE_L1(logger, "{:>30}", "right aligned");
    LOG_TRACE_L2(logger, "Positional arguments are {1} {0} ", "too", "supported");
    LOG_TRACE_L3(logger, "Support for floats {:03.2f}", 1.23456);
    return 0;
}

int
main(int argc, char** argv) {
    // #lizard forgives the complexity
    // Because iff else over command line args
    argh::parser cmdl;

    cmdl.add_params({
        "-v", "--verbose", // Verbosity
        "-c", "--console"  // Enable console logging
    });
    cmdl.add_param("biome-name");
    cmdl.parse(argc, argv, argh::parser::SINGLE_DASH_IS_MULTIFLAG);

    std::string run_function = cmdl(1).str();
    std::string path_in = cmdl(2).str();
    std::string path_out = cmdl(3).str();

    // init logger
    logging::set_thread_name("MainThread");

    // TODO(nino): need a better arg parser, but allow -vvvv (for example)
    bool console_log = cmdl[{"-c", "--console"}];
    if (cmdl[{"-v", "--verbose"}])
        logging::init(console_log, quill::LogLevel::TraceL3, false);
    else
        logging::init(console_log);

    quill::Logger* logger = logging::get_logger();

    LOG_INFO(logger, "FunGame v{}.{}.{}", VERSION_MAJOR, VERSION_MINOR, VERSION_PATCH);
    LOG_INFO(logger, "Running from {}.", files::get_root_path().string());

    if (argc == 1) {
        return opengl_entry(
            files::get_data_path() / "base" / "models" / "DefaultTree.qb"
        );
    } else if (run_function == "TerrainTypes") {
        Json::Value biome_data;
        auto biome_file = files::open_data_file("base/biome_data.json");
        if (biome_file.has_value())
            biome_file.value() >> biome_data;
        else {
            LOG_CRITICAL(logging::file_io_logger, "Could not open biome data");
            return 1;
        }
        std::string biome_name;
        Json::Value materials_json;
        auto materials_file = files::open_data_file("base/materials.json");
        if (materials_file.has_value())
            materials_file.value() >> materials_json;

        cmdl("biome-name", "Biome_1") >> biome_name;

        if (cmdl[{"-a", "--all"}])
            save_all_terrain(materials_json, biome_data);
        else
            save_terrain(biome_data[biome_name], materials_json, biome_name);
    } else if (run_function == "GenerateTerrain") {
        return GenerateTerrain(path_in);
    } else if (run_function == "MacroMap") {
        return MacroMap();
    } else if (run_function == "NoiseTest") {
        return NoiseTest();
    } else if (run_function == "StressTest") {
        return StressTest();
    } else if (run_function == "SaveTest") {
        return save_test(path_in, path_out);
    } else if (run_function == "PathFinder") {
        return path_finder_test(path_in, path_out);
    } else if (run_function == "UI-opengl") {
        return opengl_entry(path_in);
    } else if (run_function == "Logging") {
        return LogTest();
    } else if (run_function == "UI-imgui") {
        return imgui_entry_main();
    } else if (run_function == "LuaTest") {
        auto biome = terrain::generation::Biome("base");
        LOG_DEBUG(logging::lua_logger, "{}", biome.get_map());
        return 0;
    } else {
        std::cout << "No known command" << std::endl;
        return 0;
    }
}<|MERGE_RESOLUTION|>--- conflicted
+++ resolved
@@ -175,13 +175,9 @@
         return 1;
     }
 
-<<<<<<< HEAD
-    for (const terrain::Tile* tile : tile_path.value()) {
-=======
     constexpr ColorId path_color_id = 5;
     const terrain::Material* path_mat = world.get_material(DEBUG_MATERIAL);
-    for (const terrain::Tile* tile : tile_path) {
->>>>>>> c477697b
+    for (const terrain::Tile* tile : tile_path.value()) {
         world.get_terrain_main()
             .get_tile(world.get_terrain_main().pos(tile))
             ->set_material(path_mat, path_color_id);
