#include "config.h"
#include "entity/mesh.hpp"
#include "gui/scene/controls.hpp"
#include "gui/scene/main_gui.hpp"
#include "gui/ui/main_ui.hpp"
#include "gui/shader.hpp"
#include "logging.hpp"
#include "terrain/terrain.hpp"
#include "util/files.hpp"
#include "util/voxel_io.hpp"
#include "world.hpp"

#include <argh.h>

#include <GL/glew.h>
#include <GLFW/glfw3.h>
#include <glm/glm.hpp>
#include <glm/gtc/matrix_transform.hpp>
#include <glm/gtx/string_cast.hpp>

#include <quill/Quill.h>
#include <json/json.h>
#include <imgui/imgui.h>
#include <stdint.h>
#include <cstdlib>
#include <filesystem>
#include <fstream>
#include <iostream>
#include <string>

#define INITIAL_WINDOW_WIDTH  1024
#define INITIAL_WINDOW_HEIGHT 768

int
GenerateTerrain(const std::string path) {
    Json::Value materials_json;
    std::ifstream materials_file = files::open_data_file("materials.json");
    materials_file >> materials_json;

    Json::Value biome_data;
    std::ifstream biome_file = files::open_data_file("biome_data.json");
    biome_file >> biome_data;

    World world(materials_json, biome_data, 6, 6);

    world.get_terrain_main().qb_save(path);

    return 0;
}

int
<<<<<<< HEAD
MacroMap()
{

=======
MacroMap() {
>>>>>>> 94e47140
    quill::Logger* logger = quill::get_logger();

    Json::Value biome_data;
    std::ifstream biome_file = files::open_data_file("biome_data.json");
    biome_file >> biome_data;

    // test terrain generation in a region of 64 by 64
<<<<<<< HEAD
    auto map = terrain::TerrainBase::generate_macro_map(64, 64, biome_data["Biome_1"]["Terrain_Data"]);
=======
    auto map = terrain::TerrainBase::generate_macro_map(
        64, 64, biome_data["Biome_1"]["Terrain_Data"]
    );
>>>>>>> 94e47140

    LOG_INFO(logger, "Map: {}", map);

    return 0;
}

int
save_test(const std::string path, const std::string save_path) {
    Json::Value materials_json;
    std::ifstream materials_file = files::open_data_file("materials.json");
    materials_file >> materials_json;

    World world(materials_json, path);

    world.qb_save_debug(save_path);

    return 0;
}

void
save_terrain(
    Json::Value materials_json, Json::Value biome_data, std::string biome_name
) {
    quill::Logger* logger = quill::get_logger();

    std::ifstream materials_file = files::open_data_file("materials.json");
    materials_file >> materials_json;

    LOG_INFO(logger, "Saving {} tile types", biome_data["Tile_Data"].size());

    for (unsigned int i = 0; i < biome_data["Tile_Data"].size(); i++) {
        World world(materials_json, biome_data, i);
        std::filesystem::path save_path = files::get_root_path() / "SavedTerrain";
        save_path /= biome_name;
        save_path /= "biome_";
        save_path += std::to_string(i);
        save_path += ".qb";
        world.get_terrain_main().qb_save(save_path.string());
    }
}

void
save_all_terrain(Json::Value materials_json, Json::Value biome_data) {
    for (auto biome_type = biome_data.begin(); biome_type != biome_data.end();
         biome_type++) {
        save_terrain(materials_json, *biome_type, biome_type.key().asString());
    }
}

int
path_finder_test(const std::string path, std::string save_path) {
    quill::Logger* logger = quill::get_logger();

    Json::Value materials_json;
    std::ifstream materials_file = files::open_data_file("materials.json");
    materials_file >> materials_json;

    World world(materials_json, path);

    std::pair<const terrain::Tile*, const terrain::Tile*> start_end =
        world.get_terrain_main().get_start_end_test();

    LOG_INFO(
        logger, "Start: {}, {}, {}", start_end.first->get_x(), start_end.first->get_y(),
        start_end.first->get_z()
    );

    LOG_INFO(
        logger, "End: {}, {}, {}", start_end.second->get_x(), start_end.second->get_y(),
        start_end.second->get_z()
    );

    std::vector<const terrain::Tile*> tile_path =
        world.get_terrain_main().get_path_Astar(start_end.first, start_end.second);

    LOG_INFO(logger, "Path length: {}", tile_path.size());

    if (tile_path.size() == 0) {
        LOG_INFO(logger, "No path");
        world.qb_save_debug(save_path);
        return 1;
    }

    for (const terrain::Tile* tile : tile_path) {
        world.get_terrain_main()
            .get_tile(world.get_terrain_main().pos(tile))
            ->set_material(&world.get_materials()->at(7), 5);
    }

    world.get_terrain_main().qb_save(save_path);

    return 0;
}

<<<<<<< HEAD
std::vector<entity::Mesh>
get_mesh(const std::string path) {
    Json::Value materials_json;
    std::ifstream materials_file = files::open_data_file("materials.json");
    materials_file >> materials_json;
    World world(materials_json, path);

    return world.get_mesh_greedy();
}

int imguiTest_main(){
    Json::Value materials_json;
    std::ifstream materials_file = files::open_data_file("materials.json");
    materials_file >> materials_json;

    Json::Value biome_data;
    std::ifstream biome_file = files::open_data_file("biome_data.json");
    biome_file >> biome_data;

    // Create world object from material data, biome data, and the number of
    // chunks in the x,y direction. Here the size is 2,2.
    World world(materials_json, biome_data, 2, 2);

    return UI::imguiTest(world);
}

=======
>>>>>>> 94e47140
int
StressTest() {
    Json::Value materials_json;
    std::ifstream materials_file = files::open_data_file("materials.json");
    materials_file >> materials_json;

    Json::Value biome_data;
    std::ifstream biome_file = files::open_data_file("biome_data.json");
    biome_file >> biome_data;

    // Create world object from material data, biome data, and the number of
    // chunks in the x,y direction. Here the size is 2,2.
    World world(materials_json, biome_data, 2, 2);

    return gui::GUITest(world);
}

int
GUITest(const std::string path) {
    quill::Logger* logger = logging::get_logger();

    Json::Value materials_json;
    std::ifstream materials_file = files::open_data_file("materials.json");
    materials_file >> materials_json;

    World* world;
    try {
        world = new World(materials_json, path);
    } catch (const std::exception& e) {
        LOG_CRITICAL(logger, "Could not create world!");
        return 1;
    }

    return gui::GUITest(*world);
}

inline int
GUITest(const std::filesystem::path path) {
    return GUITest(path.string());
}

inline int
LogTest() {
    quill::Logger* logger = quill::get_logger();
    logger->set_log_level(quill::LogLevel::TraceL3);

    // enable a backtrace that will get flushed when we log CRITICAL
    logger->init_backtrace(2, quill::LogLevel::Critical);

    LOG_BACKTRACE(logger, "Backtrace log {}", 1);
    LOG_BACKTRACE(logger, "Backtrace log {}", 2);

    LOG_INFO(logger, "Welcome to Quill!");
    LOG_ERROR(logger, "An error message. error code {}", 123);
    LOG_WARNING(logger, "A warning message.");
    LOG_CRITICAL(logger, "A critical error.");
    LOG_DEBUG(logger, "Debugging foo {}", 1234);
    LOG_TRACE_L1(logger, "{:>30}", "right aligned");
    LOG_TRACE_L2(logger, "Positional arguments are {1} {0} ", "too", "supported");
    LOG_TRACE_L3(logger, "Support for floats {:03.2f}", 1.23456);
    return 0;
}

int
main(int argc, char** argv) {
    argh::parser cmdl;

    cmdl.add_params({
        "-v", "--verbose", // Verbosity
        "-c", "--console"  // Enable console logging
    });
    cmdl.add_param("biome-name");
    cmdl.parse(argc, argv, argh::parser::SINGLE_DASH_IS_MULTIFLAG);

    std::string run_function = cmdl(1).str();
    std::string path_in = cmdl(2).str();
    std::string path_out = cmdl(3).str();

    // init logger
    logging::set_thread_name("MainThread");

    // TODO(nino): need a better arg parser, but allow -vvvv (for example)
    bool console_log = cmdl[{"-c", "--console"}];
    if (cmdl[{"-v", "--verbose"}])
        logging::init(console_log, quill::LogLevel::TraceL3, false);
    else
        logging::init(console_log);

    quill::Logger* logger = logging::get_logger();

    LOG_INFO(logger, "FunGame v{}.{}.{}", VERSION_MAJOR, VERSION_MINOR, VERSION_PATCH);
    LOG_INFO(logger, "Running from {}.", files::get_root_path().string());

    if (argc == 1) {
        return GUITest(files::get_data_path() / "models" / "DefaultTree.qb");
    } else if (run_function == "TerrainTypes") {
        Json::Value biome_data;
        std::ifstream biome_file = files::open_data_file("biome_data.json");
        biome_file >> biome_data;
        std::string biome_name;
        Json::Value materials_json;
        std::ifstream materials_file = files::open_data_file("materials.json");
        materials_file >> materials_json;

        cmdl("biome-name", "Biome_1") >> biome_name;

        if (cmdl[{"-a", "--all"}])
            save_all_terrain(materials_json, biome_data);
        else
            save_terrain(biome_data[biome_name], materials_json, biome_name);
    } else if (run_function == "GenerateTerrain") {
        return GenerateTerrain(path_in);
    } else if (run_function == "MacroMap") {
        return MacroMap();
    } else if (run_function == "StressTest") {
        return StressTest();
    } else if (run_function == "SaveTest") {
        return save_test(path_in, path_out);
    } else if (run_function == "PathFinder") {
        return path_finder_test(path_in, path_out);
    } else if (run_function == "GUITest") {
        return GUITest(path_in);
    } else if (run_function == "Logging") {
        return LogTest();
    } else if (run_function == "imguiTest"){
        return imguiTest_main();
    } else {
        std::cout << "No known command" << std::endl;
        return 0;
    }
}<|MERGE_RESOLUTION|>--- conflicted
+++ resolved
@@ -49,13 +49,7 @@
 }
 
 int
-<<<<<<< HEAD
-MacroMap()
-{
-
-=======
 MacroMap() {
->>>>>>> 94e47140
     quill::Logger* logger = quill::get_logger();
 
     Json::Value biome_data;
@@ -63,13 +57,7 @@
     biome_file >> biome_data;
 
     // test terrain generation in a region of 64 by 64
-<<<<<<< HEAD
     auto map = terrain::TerrainBase::generate_macro_map(64, 64, biome_data["Biome_1"]["Terrain_Data"]);
-=======
-    auto map = terrain::TerrainBase::generate_macro_map(
-        64, 64, biome_data["Biome_1"]["Terrain_Data"]
-    );
->>>>>>> 94e47140
 
     LOG_INFO(logger, "Map: {}", map);
 
@@ -164,17 +152,6 @@
     return 0;
 }
 
-<<<<<<< HEAD
-std::vector<entity::Mesh>
-get_mesh(const std::string path) {
-    Json::Value materials_json;
-    std::ifstream materials_file = files::open_data_file("materials.json");
-    materials_file >> materials_json;
-    World world(materials_json, path);
-
-    return world.get_mesh_greedy();
-}
-
 int imguiTest_main(){
     Json::Value materials_json;
     std::ifstream materials_file = files::open_data_file("materials.json");
@@ -191,8 +168,6 @@
     return UI::imguiTest(world);
 }
 
-=======
->>>>>>> 94e47140
 int
 StressTest() {
     Json::Value materials_json;
