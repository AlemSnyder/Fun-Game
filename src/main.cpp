#include "config.h"
#include "graphics_main.hpp"
#include "gui/render/graphics_shaders/program_handler.hpp"
#include "gui/scene/controls.hpp"
#include "gui/tests.hpp"
#include "gui/ui/gui_test.hpp"
#include "gui/ui/imgui_gui.hpp"
#include "gui/ui/opengl_gui.hpp"
#include "local_context.hpp"
#include "logging.hpp"
#include "manifest/object_handler.hpp"
#include "util/files.hpp"
#include "util/lua/lua_logging.hpp"
#include "util/mesh.hpp"
#include "util/png_image.hpp"
#include "util/time.hpp"
#include "util/voxel_io.hpp"
#include "world/biome.hpp"
#include "world/terrain/generation/terrain_map.hpp"
#include "world/terrain/terrain.hpp"
#include "world/world.hpp"

#include <argh.h>

#include <GL/glew.h>
#include <GLFW/glfw3.h>
#include <glm/glm.hpp>
#include <glm/gtc/matrix_transform.hpp>
#include <glm/gtx/string_cast.hpp>

#pragma clang diagnostic push
#pragma clang diagnostic ignored "-Wmissing-braces"
#include <glaze/glaze.hpp>
#pragma clang diagnostic pop

#include <imgui/imgui.h>
#include <png.h>

#include <cstdlib>
#include <filesystem>
#include <fstream>
#include <iostream>
#include <string>

void
save_terrain(terrain::generation::biome_json_data biome_data) {
    quill::Logger* logger = logging::main_logger;

    LOG_INFO(logger, "Saving {} tile types", biome_data.biome_data.tile_data.size());

    for (MapTile_t i = 0; i < biome_data.biome_data.tile_data.size(); i++) {
        terrain::generation::Biome biome(biome_data, 5);

        MacroDim map_size = 3;
        Dim terrain_height = 128;
        auto macro_map = biome.single_tile_type_map(i);
        terrain::Terrain ter(
            map_size, map_size, world::World::macro_tile_size, terrain_height, biome,
            macro_map
        );

        std::filesystem::path save_path = files::get_root_path() / "SavedTerrain";
        save_path /= biome_data.biome_name;
        save_path /= "biome_";
        save_path += std::to_string(i);
        save_path += ".qb";
        ter.qb_save(save_path.string());
    }
}

int
TerrainTypes(const argh::parser& cmdl) {
    terrain::generation::biome_json_data biome_data;

    std::string biome_name;
    cmdl("biome-name", "-") >> biome_name;

<<<<<<< HEAD
    util::load_manifest_test<false>();
=======
    manifest::ObjectHandler object_handler;
    object_handler.load_all_manifests<false>();
>>>>>>> 9fe212ab

    biome_data =
        terrain::generation::Biome::get_json_data(files::get_data_path() / biome_name);

    save_terrain(biome_data);

    return 0;
}

// reimplement
int
GenerateTerrain(const argh::parser& cmdl) {
    size_t seed;
    cmdl("seed", SEED) >> seed;
    size_t size;
    cmdl("size", 6) >> size;

    manifest::ObjectHandler object_handler;
    object_handler.load_all_manifests<false>();

    world::World world(&object_handler, BIOME_BASE_NAME, size, size, seed);

    std::filesystem::path path_out = files::get_argument_path(cmdl(3).str());

    world.qb_save(path_out);

    return 0;
}

int
MacroMap(const argh::parser& cmdl) {
    std::string biome_name;
    cmdl("biome-name", BIOME_BASE_NAME) >> biome_name;
    size_t seed;
    cmdl("seed", SEED) >> seed;
    size_t size;
    cmdl("size", 4) >> size;

    manifest::ObjectHandler object_handler;
    object_handler.load_all_manifests<false>();

    terrain::generation::Biome biome(biome_name, seed);

    // test terrain generation
    auto map = biome.get_map(size);

    assert(
        map.get_width() == size && map.get_width() == size
        && "Size should match the width and height."
    );

    std::vector<TileMacro_t> int_map;
    for (const auto& map_tile : map) {
        int_map.push_back(map_tile.get_type_id());
    }

    LOG_INFO(logging::main_logger, "Map: {}", int_map);

    return 0;
}

int
image_test(const argh::parser& cmdl) {
    if (cmdl.size() < 2) {
        // png::image<png::rgb_pixel> image(16,16);

        std::filesystem::path png_path =
            files::get_root_path() / "terrain_output_data" / "test.png";

        image::ImageTest image;

        image::write_result_t result = image::write_image(image, png_path);

        image::log_result(result, png_path);

        std::filesystem::path color_png_path =
            files::get_root_path() / "terrain_output_data" / "color_test.png";

        image::ColorImageTest color_image;

        result = image::write_image(color_image, color_png_path);

        image::log_result(result, color_png_path);

        return result;

    } else {
        std::string biome_name;
        cmdl("biome-name", BIOME_BASE_NAME) >> biome_name;
        size_t seed;
        cmdl("seed", SEED) >> seed;
        size_t size;
        cmdl("size", 64) >> size;

        manifest::ObjectHandler object_handler;
        object_handler.load_all_manifests<false>();

        terrain::generation::Biome biome(biome_name, seed);

        auto map = biome.get_map(size);

        assert(
            map.get_width() == size && map.get_width() == size
            && "Size should match the width and height."
        );

        std::filesystem::path png_save_path = files::get_argument_path(cmdl(3).str());

        if (!(map.get_height() == size)) {
            LOG_ERROR(logging::game_map_logger, "Error generating map.");
            return 1;
        }

        auto map_rep = terrain::generation::TerrainMapRepresentation(map);

        image::write_result_t result = image::write_image(map_rep, png_save_path);

        image::log_result(result, png_save_path);

        return result;
    }

    return 0;
}

// reimplement
int
ChunkDataTest() {
    manifest::ObjectHandler object_handler;
    object_handler.load_all_manifests<false>();

    world::World world(&object_handler, BIOME_BASE_NAME, 6, 6);

    const terrain::Chunk* chunk = world.get_terrain_main().get_chunk({0, 0, 0});

    if (!chunk)
        return 1;

    terrain::ChunkData chunk_data(*chunk);

    for (VoxelDim x = -1; x < terrain::Chunk::SIZE; x++) {
        for (VoxelDim y = -1; y < terrain::Chunk::SIZE; y++) {
            for (VoxelDim z = -1; z < terrain::Chunk::SIZE; z++) {
                MatColorId chunk_mat_color = chunk->get_voxel_color_id(x, y, z);
                MatColorId chunk_data_mat_color_id =
                    chunk_data.get_voxel_color_id(x, y, z);
                if (chunk_mat_color != chunk_data_mat_color_id) {
                    return 1;
                }
            }
        }
    }

    return 0;
}

int
NoiseTest() {
    quill::Logger* logger = logging::main_logger;

    terrain::generation::FractalNoise noise(1, 1, 3);

    LOG_INFO(logger, "Noise double: {}", noise.get_noise(1, 1));
    LOG_INFO(logger, "Noise double again: {}", noise.get_noise(1, 1));
    LOG_INFO(logger, "Noise double: {}", noise.get_noise(2, 1));
    LOG_INFO(logger, "Noise double: {}", noise.get_noise(3, 1));
    LOG_INFO(logger, "Noise double: {}", noise.get_noise(4, 1));

    LOG_INFO(
        logger, "Random double: {}", terrain::generation::Noise::get_double(1, 3, 3)
    );
    LOG_INFO(
        logger, "Random double: {}", terrain::generation::Noise::get_double(2, 3, 3)
    );
    LOG_INFO(
        logger, "Random double: {}", terrain::generation::Noise::get_double(3, 3, 3)
    );
    LOG_INFO(
        logger, "Random double: {}", terrain::generation::Noise::get_double(4, 3, 3)
    );
    LOG_INFO(
        logger, "Random double: {}", terrain::generation::Noise::get_double(5, 3, 3)
    );
    LOG_INFO(
        logger, "Random double: {}", terrain::generation::Noise::get_double(6, 3, 3)
    );
    LOG_INFO(
        logger, "Random double: {}", terrain::generation::Noise::get_double(7, 3, 3)
    );

    return 0;
}

// reimplement
int
save_test(const argh::parser& cmdl) {
    std::filesystem::path path_in = files::get_argument_path(cmdl(2).str());

    std::filesystem::path path_out = files::get_argument_path(cmdl(3).str());

    size_t seed;
    cmdl("seed", SEED) >> seed;

    manifest::ObjectHandler object_handler;
    object_handler.load_all_manifests<false>();

    world::World world(&object_handler, BIOME_BASE_NAME, path_in, seed);

    world.qb_save_debug(path_out);

    return 0;
}

// reimplement
int
path_finder_test(const argh::parser& cmdl) {
    std::filesystem::path path_in = files::get_argument_path(cmdl(3).str());

    std::filesystem::path path_out = files::get_argument_path(cmdl(4).str());
    quill::Logger* logger = logging::main_logger;

    size_t seed;
    cmdl("seed", SEED) >> seed;

    std::string biome_name;
    cmdl("biome-name", BIOME_BASE_NAME) >> biome_name;

    manifest::ObjectHandler object_handler;
    object_handler.load_all_manifests<false>();

    world::World world(&object_handler, biome_name, path_in, seed);

    auto start_end = world.get_terrain_main().get_start_end_test();

    TerrainOffset3 start = start_end.first;
    TerrainOffset3 end = start_end.second;

    LOG_INFO(logger, "Start: {}, {}, {}", start.x, start.y, start.z);

    LOG_INFO(logger, "End: {}, {}, {}", end.x, end.y, end.z);

    auto tile_path = world.get_terrain_main().get_path_Astar(start, end);

    if (!tile_path) {
        LOG_WARNING(logger, "NO PATH FOUND");
        world.qb_save_debug(path_out);
        return 1;
    }

    LOG_INFO(logger, "Path length: {}", tile_path.value().size());

    if (tile_path.value().size() == 0) {
        LOG_WARNING(logger, "NO PATH FOUND");
        world.qb_save_debug(path_out);
        return 1;
    }

    constexpr ColorId path_color_id = 5;
    const terrain::material_t* path_mat = world.get_material(DEBUG_MATERIAL);
    for (const TerrainOffset3 tile : tile_path.value()) {
        world.get_terrain_main().get_tile(tile)->set_material(path_mat, path_color_id);
    }

    world.qb_save(path_out);

    return 0;
}

int
path_finder_test() {
    quill::Logger* logger = logging::main_logger;

    manifest::ObjectHandler object_handler;
    object_handler.load_all_manifests<false>();

    world::World world(&object_handler, BIOME_BASE_NAME, 4, 4, SEED);

    TerrainOffset3 start(20, 20, world.get_terrain_main().get_Z_solid(20, 20) + 1);
    TerrainOffset3 end(90, 90, world.get_terrain_main().get_Z_solid(90, 90) + 1);

    LOG_INFO(logger, "Start: {}, {}, {}", start.x, start.y, start.z);

    LOG_INFO(logger, "End: {}, {}, {}", end.x, end.y, end.z);

    auto tile_path = world.get_terrain_main().get_path_Astar(start, end);

    if (!tile_path) {
        LOG_WARNING(logger, "NO PATH FOUND");
        return 1;
    }

    LOG_INFO(logger, "Path length: {}", tile_path.value().size());

    if (tile_path.value().size() == 0) {
        LOG_WARNING(logger, "NO PATH FOUND");
        return 1;
    }

    return 0;
}

int
LogTest() {
    LOG_BACKTRACE(logging::terrain_logger, "Backtrace log {}", 1);
    LOG_BACKTRACE(logging::terrain_logger, "Backtrace log {}", 2);

    LOG_INFO(logging::main_logger, "Welcome to Quill!");
    LOG_ERROR(logging::terrain_logger, "An error message. error code {}", 123);
    LOG_WARNING(logging::terrain_logger, "A warning message.");
    LOG_CRITICAL(logging::terrain_logger, "A critical error.");
    LOG_DEBUG(logging::terrain_logger, "Debugging foo {}", 1234);
    LOG_TRACE_L1(logging::terrain_logger, "{:>30}", "right aligned");
    LOG_TRACE_L2(
        logging::terrain_logger, "Positional arguments are {1} {0} ", "too", "supported"
    );
    LOG_TRACE_L3(logging::terrain_logger, "Support for floats {:03.2f}", 1.23456);

    GlobalContext& context = GlobalContext::instance();

    auto future = context.submit_task([]() {
        LOG_INFO(logging::main_logger, "Log from backend thread");
    });

    LOG_INFO(
        logging::lua_script_logger,
        "Using Lua logger. The lua logger should not log the cpp "
        "file, but instead the lua file."
    );

    LOG_INFO(
        logging::lua_script_logger,
        "[{}.lua:{}] - This is what a lua log should look like.", "example_file", 37
    );

    future.wait();

    return 0;
}

int
lua_log_test() {
    LocalContext& local_context = LocalContext::instance();
    sol::state& lua = local_context.get_lua_state();

    sol::protected_function lua_log_critical = lua["Logging"]["LOG_CRITICAL"];

    auto result = lua_log_critical.call("Critical message from cpp!!");

    if (!result.valid()) {
        sol::error err = result; // who designed this?
        std::string what = err.what();
        LOG_DEBUG(logging::main_logger, "{}", what);
    }

    return 0;
}

int
lua_loadtime_test() {
    LOG_INFO(logging::main_logger, "Getting Local Lua State.");
    LocalContext& local_context = LocalContext::instance();
    sol::state& lua = local_context.get_lua_state();
    LOG_INFO(logging::main_logger, "Got Local Lua State.");
    LOG_INFO(logging::main_logger, "Loading Lua File.");

    std::filesystem::path lua_script_path =
        files::get_resources_path() / "lua" / "is_prime_test.lua";

    sol::table result =
        lua.require_file("is_prime_test", lua_script_path.string(), false);

    if (!result.valid()) {
        LOG_WARNING(logging::main_logger, "is prime test failed to import.");
        return 1;
    }

    for (const auto& key : result) {
        if (key.first.is<std::string>()) {
            std::string string_key = key.first.as<std::string>();
            LOG_INFO(logging::main_logger, "{}", string_key);
        }
    }

    {
        sol::protected_function is_prime_function = result["tests"]["is_prime"];

        LOG_INFO(logging::main_logger, "Got Lua function, calling.");

        auto function_result = is_prime_function.call(97);

        if (!function_result.valid()) {
            sol::error err = function_result;
            std::string what = err.what();
            LOG_DEBUG(logging::main_logger, "{}", what);
            return 1;
        }

        int is_prime_result = function_result;

        std::string log_value = is_prime_result == 1 ? "correct" : "incorrect";
        LOG_INFO(
            logging::main_logger, "Got Lua {} from Lua function. Is {} value.",
            is_prime_result, log_value
        );
    }

    {
        std::vector<std::chrono::nanoseconds> load_times;
        std::vector<std::chrono::nanoseconds> run_times;

        for (size_t y = 0; y < 100; y++) {
            auto l_start = time_util::get_time_nanoseconds();

            std::filesystem::path prime_test_file_path =
                files::get_resources_path() / "lua" / "is_prime_test.lua";

            sol::table biome_library =
                lua.require_file("is_prime_test", prime_test_file_path.string(), false);

            sol::protected_function is_prime_function =
                biome_library["tests"]["is_prime"];

            auto l_end = time_util::get_time_nanoseconds();
            load_times.push_back(l_end - l_start);

            auto r_start = time_util::get_time_nanoseconds();

            auto function_result = is_prime_function.call(97);

            if (!function_result.valid()) {
                sol::error err = function_result;
                std::string what = err.what();
                LOG_DEBUG(logging::main_logger, "{}", what);
                return 1;
            }

            auto r_end = time_util::get_time_nanoseconds();

            run_times.push_back(r_end - r_start);
        }

        std::chrono::nanoseconds r_mean(0);
        for (size_t i = 1; i < run_times.size(); i++) {
            std::chrono::nanoseconds duration = run_times[i];
            r_mean += duration;
        }
        r_mean /= (run_times.size() - 1);

        std::chrono::nanoseconds l_mean(0);
        for (size_t i = 1; i < load_times.size(); i++) {
            std::chrono::nanoseconds duration = load_times[i];
            l_mean += duration;
        }
        l_mean /= (load_times.size() - 1);

        LOG_INFO(
            logging::main_logger,
            "Mean load time of {} samples is {}ns. First load time is {}ns",
            (load_times.size() - 1), int64_t(l_mean.count()), load_times[0].count()
        );

        LOG_INFO(
            logging::main_logger,
            "Mean execution time of {} samples is {}ns. First execution time is {}ns.",
            (run_times.size() - 1), int64_t(r_mean.count()), run_times[0].count()
        );
    }

    return 0;
}

int
lua_transfertime_test() {
    LOG_INFO(logging::main_logger, "Loading Lua File.");

    std::filesystem::path lua_script_path =
        files::get_resources_path() / "lua" / "is_prime_test.lua";

    GlobalContext& context = GlobalContext::instance();
    context.load_script_file(lua_script_path);

    {
        std::optional<sol::object> result = context.get_from_lua("tests\\is_prime");

        if (!result) {
            return 1;
        }
        if (!result->is<sol::protected_function>()) {
            return 1;
        }

        sol::protected_function is_prime_function =
            result->as<sol::protected_function>();

        auto function_result = is_prime_function.call(97);

        if (!function_result.valid()) {
            sol::error err = function_result;
            std::string what = err.what();
            LOG_DEBUG(logging::main_logger, "{}", what);
            return 1;
        }

        int is_prime_result = function_result;

        std::string log_value = is_prime_result == 1 ? "correct" : "incorrect";
        LOG_INFO(
            logging::main_logger, "Got Lua {} from Lua function. Is {} value.",
            is_prime_result, log_value
        );
    }

    std::future<int> future_result = context.submit_task([]() {
        std::vector<std::chrono::nanoseconds> load_times;
        std::vector<std::chrono::nanoseconds> run_times;

        for (size_t y = 0; y < 101; y++) {
            auto l_start = time_util::get_time_nanoseconds();

            LocalContext& local_context = LocalContext::instance();

            std::optional<sol::object> result =
                local_context.get_from_lua("tests\\is_prime");

            if (!result) {
                LOG_CRITICAL(logging::lua_logger, "Could not find is_prime.");
                return 1;
            }
            if (!result->is<sol::protected_function>()) {
                return 1;
            }

            sol::protected_function is_prime_function =
                result->as<sol::protected_function>();

            auto l_end = time_util::get_time_nanoseconds();

            load_times.push_back(l_end - l_start);

            auto r_start = time_util::get_time_nanoseconds();

            auto function_result = is_prime_function.call(97);

            if (!function_result.valid()) {
                sol::error err = function_result;
                std::string what = err.what();
                LOG_DEBUG(logging::main_logger, "{}", what);
                return 1;
            }

            auto r_end = time_util::get_time_nanoseconds();

            run_times.push_back(r_end - r_start);
        }

        std::chrono::nanoseconds r_mean(0);
        for (size_t i = 1; i < run_times.size(); i++) {
            std::chrono::nanoseconds duration = run_times[i];
            r_mean += duration;
        }
        r_mean /= (run_times.size() - 1);

        std::chrono::nanoseconds l_mean(0);
        for (size_t i = 1; i < load_times.size(); i++) {
            std::chrono::nanoseconds duration = load_times[i];
            l_mean += duration;
        }
        l_mean /= (load_times.size() - 1);

        LOG_INFO(
            logging::main_logger,
            "Mean load time of {} samples is {}ns. First load time is {}ns",
            (load_times.size() - 1), int64_t(l_mean.count()), load_times[0].count()
        );

        LOG_INFO(
            logging::main_logger,
            "Mean execution time of {} samples is {}ns. First execution time is {}ns.",
            (run_times.size() - 1), int64_t(r_mean.count()), run_times[0].count()
        );

        return 0;
    });

    int subprocess_status = future_result.get();

    return subprocess_status;
}

int
lua_load_tests() {
    // load is_prime_test.lua
    LOG_INFO(logging::main_logger, "Loading Lua File.");

    std::filesystem::path lua_script_path =
        files::get_resources_path() / "lua" / "is_prime_test.lua";

    GlobalContext& context = GlobalContext::instance();
    context.load_script_file(lua_script_path);

    // this should work
    std::future<int> future_1 = context.submit_task([]() {
        LocalContext& local_context = LocalContext::instance();
        bool return_status = local_context.load_into_this_lua_state("tests");
        // true when no erro -> 0 (!true)
        return static_cast<int>(!return_status);
    });

    int value_1 = future_1.get();
    if (value_1 != 0) {
        LOG_ERROR(logging::lua_logger, "load_into_this_lua_state failed");
        return 1;
    }

    // this should also work
    std::future<int> future_2 = context.submit_task([]() {
        LocalContext& local_context = LocalContext::instance();
        bool return_status = local_context.load_into_this_lua_state("tests");
        if (!return_status) {
            return 1;
        }
        std::optional<sol::object> tests_table =
            local_context.get_from_this_lua_state("tests");
        if (tests_table) {
            if (tests_table->is<sol::table>()) {
                sol::table tests_table_table = tests_table.value();
                for (auto& [key, value] : tests_table_table) {
                    LOG_INFO(logging::lua_logger, "key: {}", key.as<std::string>());
                }
            }
        }

        std::optional<sol::object> is_prime_function =
            local_context.get_from_this_lua_state("tests\\is_prime");
        if (!is_prime_function) {
            LOG_ERROR(logging::lua_logger, "Could not load tests table.");
            return 1;
        }
        local_context.set_to_this_lua_state(
            "tests\\is_not_not_prime", is_prime_function.value()
        );
        return 0;
    });

    int value_2 = future_2.get();
    if (value_2 != 0) {
        LOG_ERROR(logging::lua_logger, "get from and set to this lua state failed");
        return 1;
    }
    return 0;
}

int
lua_tests(const argh::parser& cmdl) {
    std::string run_function = cmdl(3).str();

    if (run_function == "Map") {
        return MacroMap(cmdl);
    } else if (run_function == "Logging") {
        return lua_log_test();
    } else if (run_function == "LoadTime") {
        return lua_loadtime_test();
    } else if (run_function == "LoadScript") {
        return lua_load_tests();
    } else if (run_function == "TransferScript") {
        return lua_transfertime_test();
    } else {
        std::cout << "No known command" << std::endl;
        return 1;
    }
}

// for tests. Probably should make a bash script to test each test
inline int
tests(const argh::parser& cmdl) {
    std::string run_function = cmdl(2).str();

    if (run_function == "TerrainTypes") {
        return TerrainTypes(cmdl);
    } else if (run_function == "GenerateTerrain") {
        return GenerateTerrain(cmdl);
    } else if (run_function == "MacroMap") {
        return MacroMap(cmdl);
    } else if (run_function == "NoiseTest") {
        return NoiseTest();
    } else if (run_function == "SaveTest") {
        return save_test(cmdl);
    } else if (run_function == "PathFinder") {
        return path_finder_test(cmdl);
    } else if (run_function == "PathFinderTest") {
        return path_finder_test();
    } else if (run_function == "Logging") {
        return LogTest();
    } else if (run_function == "ChunkDataTest") {
        return ChunkDataTest();
    } else if (run_function == "imageTest") {
        return image_test(cmdl);
    } else if (run_function == "LoadManifest") {
        manifest::ObjectHandler object_handler;
        return object_handler.load_all_manifests<false>();

    } else if (run_function == "EnginTest") {
        return gui::opengl_tests();
    } else if (run_function == "Lua") {
        return lua_tests(cmdl);
    } else {
        std::cout << "No known command" << std::endl;
        return 1;
    }
}

int
main(int argc, char** argv) {
    // #lizard forgives the complexity
    // Because iff else over command line args
    argh::parser cmdl;

    cmdl.add_params({
        "-v", "--verbose", // Verbosity
        "-c", "--console"  // Enable console logging
    });
    cmdl.add_param("biome-name");
    //    cmdl.add_param("materials"); materials should be dictated by biome

    cmdl.add_params({"--imgui", "-g"});
    // int seed for generation
    cmdl.add_param("seed");
    // int size of map
    cmdl.add_param("size");
    cmdl.parse(argc, argv, argh::parser::SINGLE_DASH_IS_MULTIFLAG);

    std::string start_type = cmdl(1).str();

    // TODO(nino): need a better arg parser, but allow -vvvv (for example)
    bool console_log = cmdl[{"-c", "--console"}];
    if (cmdl[{"-v", "--verbose"}])
        logging::init(console_log, quill::LogLevel::TraceL3);
    else
        logging::init(console_log);

    quill::Logger* logger = logging::main_logger;

    LOG_INFO(logger, "FunGame v{}.{}.{}", VERSION_MAJOR, VERSION_MINOR, VERSION_PATCH);
    LOG_INFO(logger, "Running from {}.", files::get_root_path().string());

    // main thread for opengl and lua loading
    GlobalContext& context = GlobalContext::instance();
    context.set_main_thread();

    assert(context.is_main_thread() && "This is not the main thread. Strange :(");

    if (argc == 1) {
        return graphics_main();
    } else if (start_type == "Test") {
        int return_status = tests(cmdl);
        logging::flush();
        return return_status;
    } else if (start_type == "Start") {
        return graphics_main(cmdl);
    } else {
        std::cout << "Old command line arguments don't work. Try adding \"Test\"."
                  << std::endl;
        return 1;
    }
}<|MERGE_RESOLUTION|>--- conflicted
+++ resolved
@@ -75,12 +75,8 @@
     std::string biome_name;
     cmdl("biome-name", "-") >> biome_name;
 
-<<<<<<< HEAD
-    util::load_manifest_test<false>();
-=======
     manifest::ObjectHandler object_handler;
     object_handler.load_all_manifests<false>();
->>>>>>> 9fe212ab
 
     biome_data =
         terrain::generation::Biome::get_json_data(files::get_data_path() / biome_name);
