--- conflicted
+++ resolved
@@ -136,7 +136,6 @@
 }
 
 int
-<<<<<<< HEAD
 MacroMap(const argh::parser& cmdl) {
     quill::Logger* logger = quill::get_logger();
 
@@ -148,10 +147,6 @@
     cmdl("size", 64) >> size;
 
     terrain::generation::Biome biome(biome_name, seed);
-=======
-MacroMap() {
-    terrain::generation::Biome biome("base", 2);
->>>>>>> c790ddfd
 
     // test terrain generation
     auto map = biome.get_map(size);
@@ -340,25 +335,10 @@
 
 inline int
 LogTest() {
-<<<<<<< HEAD
-    quill::Logger* logger = quill::get_logger();
-
-    LOG_BACKTRACE(logger, "Backtrace log {}", 1);
-    LOG_BACKTRACE(logger, "Backtrace log {}", 2);
-
-    LOG_INFO(logger, "Welcome to Quill!");
-    LOG_ERROR(logger, "An error message. error code {}", 123);
-    LOG_WARNING(logger, "A warning message.");
-    LOG_CRITICAL(logger, "A critical error.");
-    LOG_DEBUG(logger, "Debugging foo {}", 1234);
-    LOG_TRACE_L1(logger, "{:>30}", "right aligned");
-    LOG_TRACE_L2(logger, "Positional arguments are {1} {0} ", "too", "supported");
-    LOG_TRACE_L3(logger, "Support for floats {:03.2f}", 1.23456);
-=======
     LOG_BACKTRACE(logging::terrain_logger, "Backtrace log {}", 1);
     LOG_BACKTRACE(logging::terrain_logger, "Backtrace log {}", 2);
 
-    LOG_INFO(logging::terrain_logger, "Welcome to Quill!");
+    LOG_INFO(logging::main_logger, "Welcome to Quill!");
     LOG_ERROR(logging::terrain_logger, "An error message. error code {}", 123);
     LOG_WARNING(logging::terrain_logger, "A warning message.");
     LOG_CRITICAL(logging::terrain_logger, "A critical error.");
@@ -379,7 +359,6 @@
         "[{}.lua:{}] - This is what a lua log should look like.", "example_file", 37
     );
 
->>>>>>> c790ddfd
     return 0;
 }
 
