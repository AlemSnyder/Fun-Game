--- conflicted
+++ resolved
@@ -20,18 +20,11 @@
 #include "GUI/controls.hpp"
 #include "GUI/shader.hpp"
 
-<<<<<<< HEAD
-int test1(const char * path){
-    
-    // path = "../SavedTerrain/save.qb";
-=======
 #define INITIAL_WINDOW_WIDTH 1024
 #define INITIAL_WINDOW_HEIGHT 768
 
-int test1(){
-
+int test1(const char * path){
     //const char * home_path = "C:/Users/haile/Documents/School/Comp Sci but C/gcc/terrain_generation";
->>>>>>> 4924d0d2
 
     Json::Value materials_json;
     std::ifstream materials_file("../data/materials.json", std::ifstream::in);
@@ -119,12 +112,8 @@
     }
 
     for (auto it = tile_path.begin(); it != tile_path.end(); ++it){
-<<<<<<< HEAD
         std::cout << "    " << (*it)->get_x() << " " << (*it)->get_y() << " " <<(*it)->get_z() << std::endl;
         world.terrain_main.get_tile(world.terrain_main.pos((*it)->sop()))->set_material(&world.get_materials()->at(7),5);
-=======
-		world.terrain_main.get_tile(world.terrain_main.pos((*it)->sop()))->set_material(&world.get_materials()->at(6),1);
->>>>>>> 4924d0d2
     }
 
     world.terrain_main.qb_save(save_path);
@@ -132,26 +121,15 @@
     return 0;
 }
 
-<<<<<<< HEAD
-static void wait_for_input(void) {
-    std::cerr << "Press any key to exit." << std::endl;
-    getchar();  // Wait for input
-}
-
-int GUITest(const char * path){
-
-    // path = "../SavedTerrain/pathfinder_input_4.qb";
-=======
 void get_vertex_data(std::vector<unsigned short> &indices,
 					 std::vector<glm::vec3> &indexed_vertices,
 					 std::vector<glm::vec3> &indexed_colors,
 					 std::vector<glm::vec3> &indexed_normals){
 	const char * path = "../SavedTerrain/pathfinder_input_1.qb";
->>>>>>> 4924d0d2
     World world(path);
 
 	world.get_mesh_greedy(indices, indexed_vertices, indexed_colors, indexed_normals);
-	}
+}
 
 int GUITest( void ) {
 	// Initialise GLFW
@@ -163,7 +141,7 @@
 	}
 
 	glfwWindowHint(GLFW_SAMPLES, 4);// anti-alsing of 4
-	glfwWindowHint(GLFW_CONTEXT_VERSION_MAJOR, 3); // set Major 
+	glfwWindowHint(GLFW_CONTEXT_VERSION_MAJOR, 3); // set Major
 	glfwWindowHint(GLFW_CONTEXT_VERSION_MINOR, 3); // and Minor version
 	glfwWindowHint(GLFW_OPENGL_FORWARD_COMPAT, GL_TRUE); // To make MacOS happy; should not be needed
 	glfwWindowHint(GLFW_OPENGL_PROFILE, GLFW_OPENGL_CORE_PROFILE);// somehow turning on core profiling
@@ -180,7 +158,7 @@
 		return -1;
 	}
 	glfwMakeContextCurrent(window);
-    
+
 
     // But on MacOS X with a retina screen it'll be 1024*2 and 768*2, so we get the actual framebuffer size:
     glfwGetFramebufferSize(window, &windowFrameWidth, &windowFrameHeight);
@@ -198,7 +176,7 @@
 	glfwSetInputMode(window, GLFW_STICKY_KEYS, GL_TRUE);
     // Hide the mouse and enable unlimited mouvement
     glfwSetInputMode(window, GLFW_CURSOR, GLFW_CURSOR_DISABLED);
-    
+
     // Set the mouse at the center of the screen
     glfwPollEvents();
     glfwSetCursorPos(window, windowFrameWidth/2, windowFrameHeight/2);
@@ -210,7 +188,7 @@
 	glEnable(GL_DEPTH_TEST);
 
 	// Accept fragment if it closer to the camera than the former one
-	glDepthFunc(GL_LESS); 
+	glDepthFunc(GL_LESS);
 
 	// Cull triangles which normal is not towards the camera
 	glEnable(GL_CULL_FACE);
@@ -227,7 +205,7 @@
 
 	// Load the texture
 	//GLuint Texture = loadDDS("uvmap.DDS");
-	
+
 	// Read our .obj file
 	//std::vector<glm::vec3> vertices;
 	//std::vector<glm::vec2> uvs;
@@ -280,12 +258,12 @@
 	glBindTexture(GL_TEXTURE_2D, depthTexture);
 	glTexImage2D(GL_TEXTURE_2D, 0,GL_DEPTH_COMPONENT16, 1024*4, 1024*4, 0,GL_DEPTH_COMPONENT, GL_FLOAT, 0);
 	glTexParameteri(GL_TEXTURE_2D, GL_TEXTURE_MAG_FILTER, GL_LINEAR);
-	glTexParameteri(GL_TEXTURE_2D, GL_TEXTURE_MIN_FILTER, GL_LINEAR); 
+	glTexParameteri(GL_TEXTURE_2D, GL_TEXTURE_MIN_FILTER, GL_LINEAR);
 	glTexParameteri(GL_TEXTURE_2D, GL_TEXTURE_WRAP_S, GL_CLAMP_TO_EDGE);
 	glTexParameteri(GL_TEXTURE_2D, GL_TEXTURE_WRAP_T, GL_CLAMP_TO_EDGE);
 	glTexParameteri(GL_TEXTURE_2D, GL_TEXTURE_COMPARE_FUNC, GL_LEQUAL);
 	glTexParameteri(GL_TEXTURE_2D, GL_TEXTURE_COMPARE_MODE, GL_COMPARE_R_TO_TEXTURE);
-		 
+
 	glFramebufferTexture(GL_FRAMEBUFFER, GL_DEPTH_ATTACHMENT, depthTexture, 0);
 
 	// No color output in the bound framebuffer, only depth.
@@ -295,9 +273,9 @@
 	if(glCheckFramebufferStatus(GL_FRAMEBUFFER) != GL_FRAMEBUFFER_COMPLETE)
 		return false;
 
-	
+
 	// The quad's FBO. Used only for visualizing the shadowmap.
-	static const GLfloat g_quad_vertex_buffer_data[] = { 
+	static const GLfloat g_quad_vertex_buffer_data[] = {
 		-1.0f, -1.0f, 0.0f,
 		 1.0f, -1.0f, 0.0f,
 		-1.0f,  1.0f, 0.0f,
@@ -328,20 +306,20 @@
 	GLuint ModelMatrixID = glGetUniformLocation(programID, "M");
 	GLuint DepthBiasID = glGetUniformLocation(programID, "DepthBiasMVP");
 	GLuint ShadowMapID = glGetUniformLocation(programID, "shadowMap");
-	
+
 	// Get a handle for our "LightPosition" uniform
 	GLuint lightInvDirID = glGetUniformLocation(programID, "LightInvDirection_worldspace");
 
 
-	
+
 	do{
 		// denerat shadow depth map
 		// Render to our framebuffer
 		glBindFramebuffer(GL_FRAMEBUFFER, FramebufferName);
 		glViewport(0,0,1024*4,1024*4); // Render on the whole framebuffer, complete from the lower left corner to the upper right
 
-		// We don't use bias in the shader, but instead we draw back faces, 
-		// which are already separated from the front faces by a small distance 
+		// We don't use bias in the shader, but instead we draw back faces,
+		// which are already separated from the front faces by a small distance
 		// (if your geometry is made this way)
 		glEnable(GL_CULL_FACE);
 		glCullFace(GL_BACK); // Cull back-facing triangles -> draw only front-facing triangles
@@ -355,7 +333,7 @@
 		glm::vec3 lightInvDir = glm::vec3(40.0f,8.2f,120.69f);
 
 		lightInvDir = glm::normalize(lightInvDir) * 128.0f;
- 
+
 		// Compute the MVP matrix from the light's point of view
 		glm::mat4 depthProjectionMatrix = glm::ortho<float>(0.0f,192.0f,0.0f,192.0f,0.0f,128.0f);
 		glm::mat4 depthViewMatrix = glm::lookAt(lightInvDir, glm::vec3(0,0,0), glm::vec3(0,1,0));
@@ -367,7 +345,7 @@
 		glm::mat4 depthModelMatrix = glm::mat4(1.0);
 		glm::mat4 depthMVP = depthProjectionMatrix * depthViewMatrix * depthModelMatrix;
 
-		// Send our transformation to the currently bound shader, 
+		// Send our transformation to the currently bound shader,
 		// in the "MVP" uniform
 		glUniformMatrix4fv(depthMatrixID, 1, GL_FALSE, &depthMVP[0][0]);
 
@@ -417,9 +395,9 @@
 		glm::mat4 view_matrix = controls::get_view_matrix();
 		glm::mat4 ModelMatrix = glm::mat4(1.0);
 		glm::mat4 MVP = projection_matrix * view_matrix * ModelMatrix;
-		
+
 		glm::mat4 biasMatrix(
-			0.5, 0.0, 0.0, 0.0, 
+			0.5, 0.0, 0.0, 0.0,
 			0.0, 0.5, 0.0, 0.0,
 			0.0, 0.0, 0.5, 0.0,
 			0.5, 0.5, 0.5, 1.0
@@ -427,7 +405,7 @@
 
 		glm::mat4 depthBiasMVP = biasMatrix*depthMVP;
 
-		// Send our transformation to the currently bound shader, 
+		// Send our transformation to the currently bound shader,
 		// in the "MVP" uniform
 		glUniformMatrix4fv(MatrixID, 1, GL_FALSE, &MVP[0][0]);
 		glUniformMatrix4fv(ModelMatrixID, 1, GL_FALSE, &ModelMatrix[0][0]);
@@ -562,7 +540,7 @@
 int main( int argc, char** argv ){
     if (argc == 1){
         return path_finder_test("../SavedTerrain/pathfinder_input.qb", "../SavedTerrain/pathfinder_output.qb");
-    } 
+    }
     else if (std::string(argv[1]) == "--TerrainTypes"){
         Json::Value biome_data;
         std::ifstream biome_file("../data/biome_data.json", std::ifstream::in);
@@ -579,13 +557,8 @@
     else if (std::string(argv[1]) == "--SaveTest"){
         return save_test(argv[2], argv[3]);
     }
-<<<<<<< HEAD
-    else if (std::string(argv[1]) == "--pathfinder"){
+    else if (std::string(argv[1]) == "--PathFinder"){
         return path_finder_test(argv[2], argv[3]);
-=======
-    else if (std::string(argv[1]) == "--PathFinder"){
-        return pathfindertest();
->>>>>>> 4924d0d2
     }
     else if (std::string(argv[1]) == "--GUITest"){
         return GUITest(argv[2]);
