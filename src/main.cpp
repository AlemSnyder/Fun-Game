#include "config.h"
#include "graphics_main.hpp"
#include "gui/render/graphics_shaders/program_handler.hpp"
#include "gui/scene/controls.hpp"
#include "gui/ui/gui_test.hpp"
#include "gui/ui/imgui_gui.hpp"
#include "gui/ui/opengl_gui.hpp"
#include "logging.hpp"
#include "util/files.hpp"
#include "util/loading.hpp"
#include "util/png_image.hpp"
#include "util/voxel_io.hpp"
#include "world/biome.hpp"
#include "world/entity/mesh.hpp"
#include "world/terrain/terrain.hpp"
#include "world/world.hpp"

#include <argh.h>
#include <json/json.h>

#include <GL/glew.h>
#include <GLFW/glfw3.h>
#include <glm/glm.hpp>
#include <glm/gtc/matrix_transform.hpp>
#include <glm/gtx/string_cast.hpp>

#include <imgui/imgui.h>
#include <png.h>

#include <cstdlib>
#include <filesystem>
#include <fstream>
#include <iostream>
#include <string>

#define INITIAL_WINDOW_WIDTH  1024
#define INITIAL_WINDOW_HEIGHT 768

constexpr static size_t STRESS_TEST_SIZE = 16;
constexpr static size_t SEED = 5;

void
save_terrain(
    Json::Value materials_json, Json::Value biome_data, std::string biome_name
) {
    quill::Logger* logger = logging::main_logger;

    LOG_INFO(logger, "Saving {} tile types", biome_data["Tile_Data"].size());

    terrain::generation::biome_json_data biome_file_data{
        biome_name, materials_json, biome_data};
    for (MapTile_t i = 0; i < biome_data["Tile_Data"].size(); i++) {
        terrain::generation::Biome biome(biome_file_data, 5);

        MacroDim map_size = 3;
        Dim terrain_height = 128;
        auto macro_map = terrain::generation::Biome::single_tile_type_map(i);
        terrain::Terrain ter(
            map_size, map_size, world::World::macro_tile_size, terrain_height, 5, biome,
            macro_map
        );

        std::filesystem::path save_path = files::get_root_path() / "SavedTerrain";
        save_path /= biome_name;
        save_path /= "biome_";
        save_path += std::to_string(i);
        save_path += ".qb";
        ter.qb_save(save_path.string());
    }
}

void
save_all_terrain(const Json::Value& materials_json, const Json::Value& biome_data) {
    for (auto biome_type = biome_data.begin(); biome_type != biome_data.end();
         biome_type++) {
        save_terrain(materials_json, *biome_type, biome_type.key().asString());
    }
}

int
TerrainTypes(const argh::parser& cmdl) {
    Json::Value biome_data;
    std::string biome_name;

    cmdl("biome-name", "-") >> biome_name;
    std::filesystem::path biome_data_file = files::get_argument_path(biome_name);
    biome_data_file += ".json";
    auto biome_file = files::open_data_file(biome_data_file);
    if (biome_file.has_value())
        biome_file.value() >> biome_data;
    else {
        LOG_CRITICAL(
            logging::file_io_logger, "Could not open biome data {}", biome_data_file
        );
        return 1;
    }
    std::string material_file;

    Json::Value materials_json;
    cmdl("materials", "-") >> material_file;
    std::filesystem::path material_data_file = files::get_argument_path(material_file);
    material_data_file += ".json";
    auto materials_file = files::open_data_file(material_data_file);
    if (materials_file.has_value())
        materials_file.value() >> materials_json;
    else {
        LOG_CRITICAL(
            logging::file_io_logger, "Could not open material data {}", material_file
        );
        return 1;
    }

    if (cmdl[{"-a", "--all"}])
        save_all_terrain(materials_json, biome_data);
    else
        save_terrain(biome_data[biome_name], materials_json, biome_name);

    return 0;
}

// reimplement
int
GenerateTerrain(const argh::parser& cmdl) {
    size_t seed;
    cmdl("seed", SEED) >> seed;
    size_t size;
    cmdl("size", 6) >> size;
    world::World world("base", size, size);

    std::filesystem::path path_out = files::get_argument_path(cmdl(2).str());

    world.qb_save(path_out);

    return 0;
}

int
MacroMap(const argh::parser& cmdl) {
    std::string biome_name;
    cmdl("biome-name", "base") >> biome_name;
    size_t seed;
    cmdl("seed", SEED) >> seed;
    size_t size;
    cmdl("size", 64) >> size;

    terrain::generation::Biome biome(biome_name, seed);

    // test terrain generation
    auto map = biome.get_map(size);

    std::vector<TileMacro_t> int_map;
    for (const auto& map_tile : map) {
        int_map.push_back(map_tile.get_tile_type());
    }

    LOG_INFO(logging::main_logger, "Map: {}", int_map);

    return 0;
}

int
image_test(const argh::parser& cmdl) {
    if (cmdl.size() < 2) {
        // png::image<png::rgb_pixel> image(16,16);

        std::filesystem::path png_path =
            files::get_root_path() / "terrain_output_data" / "test.png";

        image::ImageTest image;

        image::write_result_t result = image::write_image(image, png_path);

        image::log_result(result, png_path);

        return result;

    } else {
<<<<<<< HEAD
        std::string path_in = cmdl(3).str();
        std::filesystem::path lua_file_path = files::get_root_path() / path_in;

        std::string path_out = cmdl(4).str();
        std::filesystem::path png_path = files::get_root_path() / path_out;
=======
        std::filesystem::path lua_file_path = files::get_argument_path(cmdl(2).str());

        std::filesystem::path png_path = files::get_argument_path(cmdl(3).str());

>>>>>>> 424bae84
        size_t size;
        cmdl("size", 6) >> size;

        terrain::generation::TerrainMacroMap map =
            terrain::generation::Biome::map_generation_test(lua_file_path, size);

        if (!(map.get_height() == size)) {
            LOG_ERROR(logging::game_map_logger, "Error generating map.");
            return 1;
        }

        image::write_result_t result = image::write_image(map, png_path);

        image::log_result(result, png_path);

        return result;
    }

    return 0;
}

// reimplement
int
ChunkDataTest() {
    world::World world("base", 6, 6);

    const terrain::Chunk chunk = world.get_terrain_main().get_chunks()[1];

    terrain::ChunkData chunk_data(chunk);

    for (VoxelDim x = -1; x < terrain::Chunk::SIZE; x++) {
        for (VoxelDim y = -1; y < terrain::Chunk::SIZE; y++) {
            for (VoxelDim z = -1; z < terrain::Chunk::SIZE; z++) {
                MatColorId chunk_mat_color = chunk.get_voxel_color_id(x, y, z);
                MatColorId chunk_data_mat_color_id =
                    chunk_data.get_voxel_color_id(x, y, z);
                if (chunk_mat_color != chunk_data_mat_color_id) {
                    return 1;
                }
            }
        }
    }

    return 0;
}

int
NoiseTest() {
    quill::Logger* logger = logging::main_logger;

    terrain::generation::FractalNoise noise(1, 1, 3);

    LOG_INFO(logger, "Noise double: {}", noise.get_noise(1, 1));
    LOG_INFO(logger, "Noise double again: {}", noise.get_noise(1, 1));
    LOG_INFO(logger, "Noise double: {}", noise.get_noise(2, 1));
    LOG_INFO(logger, "Noise double: {}", noise.get_noise(3, 1));
    LOG_INFO(logger, "Noise double: {}", noise.get_noise(4, 1));

    LOG_INFO(
        logger, "Random double: {}", terrain::generation::Noise::get_double(1, 3, 3)
    );
    LOG_INFO(
        logger, "Random double: {}", terrain::generation::Noise::get_double(2, 3, 3)
    );
    LOG_INFO(
        logger, "Random double: {}", terrain::generation::Noise::get_double(3, 3, 3)
    );
    LOG_INFO(
        logger, "Random double: {}", terrain::generation::Noise::get_double(4, 3, 3)
    );
    LOG_INFO(
        logger, "Random double: {}", terrain::generation::Noise::get_double(5, 3, 3)
    );
    LOG_INFO(
        logger, "Random double: {}", terrain::generation::Noise::get_double(6, 3, 3)
    );
    LOG_INFO(
        logger, "Random double: {}", terrain::generation::Noise::get_double(7, 3, 3)
    );

    return 0;
}

// reimplement
int
save_test(const argh::parser& cmdl) {
    std::filesystem::path path_in = files::get_argument_path(cmdl(2).str());

    std::filesystem::path path_out = files::get_argument_path(cmdl(3).str());

    size_t seed;
    cmdl("seed", SEED) >> seed;
    world::World world("base", path_in, seed);

    world.qb_save_debug(path_out);

    return 0;
}

// reimplement
int
path_finder_test(const argh::parser& cmdl) {
    std::filesystem::path path_in = files::get_argument_path(cmdl(2).str());

    std::filesystem::path path_out = files::get_argument_path(cmdl(3).str());
    quill::Logger* logger = logging::main_logger;

    size_t seed;
    cmdl("seed", SEED) >> seed;
    world::World world("base", path_in, seed);

    auto start_end = world.get_terrain_main().get_start_end_test();

    LOG_INFO(
        logger, "Start: {}, {}, {}", start_end.first->get_x(), start_end.first->get_y(),
        start_end.first->get_z()
    );

    LOG_INFO(
        logger, "End: {}, {}, {}", start_end.second->get_x(), start_end.second->get_y(),
        start_end.second->get_z()
    );

    auto tile_path =
        world.get_terrain_main().get_path_Astar(start_end.first, start_end.second);

    if (!tile_path) {
        LOG_WARNING(logger, "NO PATH FOUND");
        world.qb_save_debug(path_out);
        return 1;
    }

    LOG_INFO(logger, "Path length: {}", tile_path.value().size());

    if (tile_path.value().size() == 0) {
        LOG_WARNING(logger, "NO PATH FOUND");
        world.qb_save_debug(path_out);
        return 1;
    }

    constexpr ColorId path_color_id = 5;
    const terrain::Material* path_mat = world.get_material(DEBUG_MATERIAL);
    for (const terrain::Tile* tile : tile_path.value()) {
        world.get_terrain_main()
            .get_tile(world.get_terrain_main().pos(tile))
            ->set_material(path_mat, path_color_id);
    }

    world.qb_save(path_out);

    return 0;
}

<<<<<<< HEAD
=======
int
imgui_entry_main(const argh::parser& cmdl) {
    size_t seed;
    cmdl("seed", SEED) >> seed;
    size_t size;
    cmdl("size", 2) >> size;
    // Create world object from material data, biome data, and the number of
    // chunks in the x,y direction. Here the size is 2,2.
    World world("base", size, size, seed);

    return gui::imgui_entry(world);
}

int
StressTest(const argh::parser& cmdl) {
    size_t seed;
    cmdl("seed", SEED) >> seed;
    size_t size;
    cmdl("size", STRESS_TEST_SIZE) >> size;
    World world("base", size, size, seed);
    // Create world object from material data, biome data, and the number of
    // chunks in the x,y direction. Here the size is a user parameter that
    // defaults to STRESS_TEST_SIZE.

    return gui::opengl_entry(world);
}

int
opengl_entry(const argh::parser& cmdl) {
    std::filesystem::path path_in = files::get_argument_path(cmdl(2).str());

    size_t seed;
    cmdl("seed", SEED) >> seed;

    World world("base", path_in, seed);

    return gui::opengl_entry(world);
}

>>>>>>> 424bae84
inline int
LogTest() {
    LOG_BACKTRACE(logging::terrain_logger, "Backtrace log {}", 1);
    LOG_BACKTRACE(logging::terrain_logger, "Backtrace log {}", 2);

    LOG_INFO(logging::main_logger, "Welcome to Quill!");
    LOG_ERROR(logging::terrain_logger, "An error message. error code {}", 123);
    LOG_WARNING(logging::terrain_logger, "A warning message.");
    LOG_CRITICAL(logging::terrain_logger, "A critical error.");
    LOG_DEBUG(logging::terrain_logger, "Debugging foo {}", 1234);
    LOG_TRACE_L1(logging::terrain_logger, "{:>30}", "right aligned");
    LOG_TRACE_L2(
        logging::terrain_logger, "Positional arguments are {1} {0} ", "too", "supported"
    );
    LOG_TRACE_L3(logging::terrain_logger, "Support for floats {:03.2f}", 1.23456);

    LOG_INFO(
        logging::lua_logger, "Using Lua logger. The lua logger should not log the cpp "
                             "file, but instead the lua file."
    );

    LOG_INFO(
        logging::lua_logger, "[{}.lua:{}] - This is what a lua log should look like.",
        "example_file", 37
    );

    return 0;
}

// for tests. Probably should make a bash script to test each test
inline int
tests(const argh::parser& cmdl) {
    std::string run_function = cmdl(2).str();

    if (run_function == "TerrainTypes") {
        return TerrainTypes(cmdl);
    } else if (run_function == "GenerateTerrain") {
        return GenerateTerrain(cmdl);
    } else if (run_function == "MacroMap" || run_function == "LuaTest") {
        return MacroMap(cmdl);
    } else if (run_function == "NoiseTest") {
        return NoiseTest();
    } else if (run_function == "SaveTest") {
        return save_test(cmdl);
    } else if (run_function == "PathFinder") {
        return path_finder_test(cmdl);
    } else if (run_function == "Logging") {
        return LogTest();
    } else if (run_function == "ChunkDataTest") {
        return ChunkDataTest();
    } else if (run_function == "imageTest") {
        return image_test(cmdl);
    } else {
        std::cout << "No known command" << std::endl;
        return 1;
    }
}

int
main(int argc, char** argv) {
    // #lizard forgives the complexity
    // Because iff else over command line args
    argh::parser cmdl;

    cmdl.add_params({
        "-v", "--verbose", // Verbosity
        "-c", "--console"  // Enable console logging
    });
    cmdl.add_param("biome-name");
    //    cmdl.add_param("materials"); materials should be dictated by biome

    cmdl.add_params({"--imgui", "-g"});
    // int seed for generation
    cmdl.add_param("seed");
    // int size of map
    cmdl.add_param("size");
    cmdl.parse(argc, argv, argh::parser::SINGLE_DASH_IS_MULTIFLAG);

    std::string start_type = cmdl(1).str();

    // TODO(nino): need a better arg parser, but allow -vvvv (for example)
    bool console_log = cmdl[{"-c", "--console"}];
    if (cmdl[{"-v", "--verbose"}])
        logging::init(console_log, quill::LogLevel::TraceL3);
    else
        logging::init(console_log);

    quill::Logger* logger = logging::main_logger;

    LOG_INFO(logger, "FunGame v{}.{}.{}", VERSION_MAJOR, VERSION_MINOR, VERSION_PATCH);
    LOG_INFO(logger, "Running from {}.", files::get_root_path().string());

    if (argc == 1) {
        return graphics_main();
    } else if (start_type == "Test") {
        return tests(cmdl);
    } else if (start_type == "Start") {
        return graphics_main(cmdl);
    } else {
        std::cout << "Old command line arguments don't work. Try adding \"Test\"."
                  << std::endl;
        return 1;
    }
}<|MERGE_RESOLUTION|>--- conflicted
+++ resolved
@@ -175,18 +175,9 @@
         return result;
 
     } else {
-<<<<<<< HEAD
-        std::string path_in = cmdl(3).str();
-        std::filesystem::path lua_file_path = files::get_root_path() / path_in;
-
-        std::string path_out = cmdl(4).str();
-        std::filesystem::path png_path = files::get_root_path() / path_out;
-=======
         std::filesystem::path lua_file_path = files::get_argument_path(cmdl(2).str());
-
         std::filesystem::path png_path = files::get_argument_path(cmdl(3).str());
 
->>>>>>> 424bae84
         size_t size;
         cmdl("size", 6) >> size;
 
@@ -340,48 +331,6 @@
     return 0;
 }
 
-<<<<<<< HEAD
-=======
-int
-imgui_entry_main(const argh::parser& cmdl) {
-    size_t seed;
-    cmdl("seed", SEED) >> seed;
-    size_t size;
-    cmdl("size", 2) >> size;
-    // Create world object from material data, biome data, and the number of
-    // chunks in the x,y direction. Here the size is 2,2.
-    World world("base", size, size, seed);
-
-    return gui::imgui_entry(world);
-}
-
-int
-StressTest(const argh::parser& cmdl) {
-    size_t seed;
-    cmdl("seed", SEED) >> seed;
-    size_t size;
-    cmdl("size", STRESS_TEST_SIZE) >> size;
-    World world("base", size, size, seed);
-    // Create world object from material data, biome data, and the number of
-    // chunks in the x,y direction. Here the size is a user parameter that
-    // defaults to STRESS_TEST_SIZE.
-
-    return gui::opengl_entry(world);
-}
-
-int
-opengl_entry(const argh::parser& cmdl) {
-    std::filesystem::path path_in = files::get_argument_path(cmdl(2).str());
-
-    size_t seed;
-    cmdl("seed", SEED) >> seed;
-
-    World world("base", path_in, seed);
-
-    return gui::opengl_entry(world);
-}
-
->>>>>>> 424bae84
 inline int
 LogTest() {
     LOG_BACKTRACE(logging::terrain_logger, "Backtrace log {}", 1);
