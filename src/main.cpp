--- conflicted
+++ resolved
@@ -381,7 +381,7 @@
 
 int
 lua_log_test() {
-    LocalContext& local_context = LocalContext::get_local_context();
+    LocalContext& local_context = LocalContext::instance();
     sol::state& lua = local_context.get_lua_state();
 
     sol::protected_function lua_log_critical = lua["Logging"]["LOG_CRITICAL"];
@@ -400,7 +400,7 @@
 int
 lua_loadtime_test() {
     LOG_INFO(logging::main_logger, "Getting Local Lua State.");
-    LocalContext& local_context = LocalContext::get_local_context();
+    LocalContext& local_context = LocalContext::instance();
     sol::state& lua = local_context.get_lua_state();
     LOG_INFO(logging::main_logger, "Got Local Lua State.");
     LOG_INFO(logging::main_logger, "Loading Lua File.");
@@ -624,8 +624,6 @@
         return 0;
     });
 
-    future_result.wait();
-
     int subprocess_status = future_result.get();
 
     return subprocess_status;
@@ -684,118 +682,6 @@
 }
 
 int
-<<<<<<< HEAD
-lua_transfertime_test() {
-    LOG_INFO(logging::main_logger, "Loading Lua File.");
-
-    std::filesystem::path lua_script_path =
-        files::get_resources_path() / "lua" / "is_prime_test.lua";
-
-    GlobalContext& context = GlobalContext::instance();
-    context.load_script_file(lua_script_path);
-
-    {
-        std::optional<sol::object> result = context.get_from_lua("tests\\is_prime");
-
-        if (!result) {
-            return 0;
-        }
-        if (!result->is<sol::protected_function>()) {
-            return 0;
-        }
-
-        sol::protected_function is_prime_function =
-            result->as<sol::protected_function>();
-
-        auto function_result = is_prime_function.call(97);
-
-        if (!function_result.valid()) {
-            sol::error err = function_result;
-            std::string what = err.what();
-            LOG_DEBUG(logging::main_logger, "{}", what);
-            return 1;
-        }
-
-        int is_prime_result = function_result;
-
-        std::string log_value = is_prime_result == 1 ? "correct" : "incorrect";
-        LOG_INFO(
-            logging::main_logger, "Got Lua {} from Lua function. Is {} value.",
-            is_prime_result, log_value
-        );
-    }
-
-    std::future<int> future_result = context.submit_task([]() {
-        std::vector<std::chrono::nanoseconds> load_times;
-        std::vector<std::chrono::nanoseconds> run_times;
-
-        for (size_t y = 0; y < 100; y++) {
-            auto l_start = time_util::get_time_nanoseconds();
-
-            LocalContext& local_context = LocalContext::instance();
-
-            std::optional<sol::object> result =
-                local_context.get_from_lua("tests\\is_prime");
-
-            if (!result) {
-                return 0;
-            }
-            if (!result->is<sol::protected_function>()) {
-                return 0;
-            }
-
-            sol::protected_function is_prime_function =
-                result->as<sol::protected_function>();
-
-            auto l_end = time_util::get_time_nanoseconds();
-
-            load_times.push_back(l_end - l_start);
-
-            auto r_start = time_util::get_time_nanoseconds();
-
-            auto function_result = is_prime_function.call(97);
-
-            if (!function_result.valid()) {
-                sol::error err = function_result;
-                std::string what = err.what();
-                LOG_DEBUG(logging::main_logger, "{}", what);
-                return 1;
-            }
-
-            auto r_end = time_util::get_time_nanoseconds();
-
-            run_times.push_back(r_end - r_start);
-        }
-
-        std::chrono::nanoseconds r_mean(0);
-        for (const auto& duration : run_times) {
-            r_mean += duration;
-        }
-        r_mean /= run_times.size();
-
-        std::chrono::nanoseconds l_mean(0);
-        for (const auto& duration : load_times) {
-            l_mean += duration;
-        }
-        l_mean /= run_times.size();
-
-        LOG_INFO(
-            logging::main_logger, "Mean load time of {} samples is {}ns.",
-            load_times.size(), int64_t(l_mean.count())
-        );
-
-        LOG_INFO(
-            logging::main_logger, "Mean execution time of {} samples is {}ns.",
-            run_times.size(), int64_t(r_mean.count())
-        );
-
-        return 0;
-    });
-
-    int subprocess_status = future_result.get();
-
-    return subprocess_status;
-=======
 lua_tests(const argh::parser& cmdl) {
     std::string run_function = cmdl(3).str();
 
@@ -813,7 +699,6 @@
         std::cout << "No known command" << std::endl;
         return 1;
     }
->>>>>>> 5fd3e586
 }
 
 // for tests. Probably should make a bash script to test each test
@@ -842,13 +727,8 @@
     } else if (run_function == "imageTest") {
         return image_test(cmdl);
     } else if (run_function == "LoadManifest") {
-<<<<<<< HEAD
         return util::load_manifest_test<false>();
     } else if (run_function == "EnginTest") {
-=======
-        return util::load_manifest_test();
-    } else if (run_function == "EngineTest") {
->>>>>>> 5fd3e586
         return gui::opengl_tests();
     } else if (run_function == "Lua") {
         return lua_tests(cmdl);
