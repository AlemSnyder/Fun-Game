#include "config.h"
#include "graphics_main.hpp"
#include "gui/render/graphics_shaders/program_handler.hpp"
#include "gui/scene/controls.hpp"
#include "gui/ui/gui_test.hpp"
#include "gui/ui/imgui_gui.hpp"
#include "gui/ui/opengl_gui.hpp"
#include "logging.hpp"
#include "util/files.hpp"
#include "util/loading.hpp"
#include "util/png_image.hpp"
#include "util/voxel_io.hpp"
#include "world/biome.hpp"
#include "world/entity/mesh.hpp"
#include "world/terrain/terrain.hpp"
#include "world/world.hpp"

#include <argh.h>
#include <json/json.h>

#include <GL/glew.h>
#include <GLFW/glfw3.h>
#include <glm/glm.hpp>
#include <glm/gtc/matrix_transform.hpp>
#include <glm/gtx/string_cast.hpp>

#include <imgui/imgui.h>
#include <png.h>

#include <cstdlib>
#include <filesystem>
#include <fstream>
#include <iostream>
#include <string>

#define INITIAL_WINDOW_WIDTH  1024
#define INITIAL_WINDOW_HEIGHT 768

constexpr static size_t STRESS_TEST_SIZE = 16;
constexpr static size_t SEED = 5;

void
save_terrain(
    Json::Value materials_json, Json::Value biome_data, std::string biome_name
) {
    quill::Logger* logger = logging::main_logger;

    LOG_INFO(logger, "Saving {} tile types", biome_data["Tile_Data"].size());

    terrain::generation::biome_json_data biome_file_data{
        biome_name, materials_json, biome_data
    };
    for (MapTile_t i = 0; i < biome_data["Tile_Data"].size(); i++) {
        terrain::generation::Biome biome(biome_file_data, 5);

        MacroDim map_size = 3;
        Dim terrain_height = 128;
        auto macro_map = terrain::generation::Biome::single_tile_type_map(i);
        terrain::Terrain ter(
            map_size, map_size, world::World::macro_tile_size, terrain_height, 5, biome,
            macro_map
        );

        std::filesystem::path save_path = files::get_root_path() / "SavedTerrain";
        save_path /= biome_name;
        save_path /= "biome_";
        save_path += std::to_string(i);
        save_path += ".qb";
        ter.qb_save(save_path.string());
    }
}

void
save_all_terrain(const Json::Value& materials_json, const Json::Value& biome_data) {
    for (auto biome_type = biome_data.begin(); biome_type != biome_data.end();
         biome_type++) {
        save_terrain(materials_json, *biome_type, biome_type.key().asString());
    }
}

int
TerrainTypes(const argh::parser& cmdl) {
    Json::Value biome_data;
    std::string biome_name;

    cmdl("biome-name", "-") >> biome_name;
    std::filesystem::path biome_data_file = biome_name;
    biome_data_file += ".json";
    auto biome_file = files::open_data_file(biome_data_file);
    if (biome_file.has_value())
        biome_file.value() >> biome_data;
    else {
        LOG_CRITICAL(
            logging::file_io_logger, "Could not open biome data {}", biome_data_file
        );
        return 1;
    }
    std::string material_file;

    Json::Value materials_json;
    cmdl("materials", "-") >> material_file;
    std::filesystem::path material_data_file = material_file;
    material_data_file += ".json";
    auto materials_file = files::open_data_file(material_data_file);
    if (materials_file.has_value())
        materials_file.value() >> materials_json;
    else {
        LOG_CRITICAL(
            logging::file_io_logger, "Could not open material data {}", material_file
        );
        return 1;
    }

    if (cmdl[{"-a", "--all"}])
        save_all_terrain(materials_json, biome_data);
    else
        save_terrain(biome_data[biome_name], materials_json, biome_name);

    return 0;
}

// reimplement
int
GenerateTerrain(const argh::parser& cmdl) {
    size_t seed;
    cmdl("seed", SEED) >> seed;
    size_t size;
    cmdl("size", 6) >> size;
    world::World world("base", size, size);

    std::string path_out = cmdl(2).str();

    world.qb_save(path_out);

    return 0;
}

int
<<<<<<< HEAD
MacroMap(const argh::parser& cmdl) {
    quill::Logger* logger = quill::get_logger();

    std::string biome_name;
    cmdl("biome-name", "base") >> biome_name;

    terrain::generation::Biome biome(biome_name, 2);
=======
MacroMap() {
    terrain::generation::Biome biome("base", 2);
>>>>>>> c790ddfd

    // test terrain generation
    auto map = biome.get_map(64);

    std::vector<TileMacro_t> int_map;
    for (const auto& map_tile : map) {
        int_map.push_back(map_tile.get_tile_type());
    }

    LOG_INFO(logging::main_logger, "Map: {}", int_map);

    return 0;
}

int
image_test(const argh::parser& cmdl) {
    if (cmdl.size() < 2) {
        // png::image<png::rgb_pixel> image(16,16);

        std::filesystem::path png_path =
            files::get_root_path() / "terrain_output_data" / "test.png";

        image::ImageTest image;

        image::write_result_t result = image::write_image(image, png_path);

        image::log_result(result, png_path);

        return result;

    } else {
        std::string path_in = cmdl(3).str();
        std::filesystem::path lua_file_path = files::get_root_path() / path_in;

        std::string path_out = cmdl(4).str();
        std::filesystem::path png_path = files::get_root_path() / path_out;
        size_t size;
        cmdl("size", 6) >> size;

        terrain::generation::TerrainMacroMap map =
            terrain::generation::Biome::map_generation_test(lua_file_path, size);

        image::write_result_t result = image::write_image(map, png_path);

        image::log_result(result, png_path);

        return result;
    }

    return 0;
}

// reimplement
int
ChunkDataTest() {
    world::World world("base", 6, 6);

    const terrain::Chunk chunk = world.get_terrain_main().get_chunks()[1];

    terrain::ChunkData chunk_data(chunk);

    for (VoxelDim x = -1; x < terrain::Chunk::SIZE; x++) {
        for (VoxelDim y = -1; y < terrain::Chunk::SIZE; y++) {
            for (VoxelDim z = -1; z < terrain::Chunk::SIZE; z++) {
                MatColorId chunk_mat_color = chunk.get_voxel_color_id(x, y, z);
                MatColorId chunk_data_mat_color_id =
                    chunk_data.get_voxel_color_id(x, y, z);
                if (chunk_mat_color != chunk_data_mat_color_id) {
                    return 1;
                }
            }
        }
    }

    return 0;
}

int
NoiseTest() {
    quill::Logger* logger = logging::main_logger;

    terrain::generation::FractalNoise noise(1, 1, 3);

    LOG_INFO(logger, "Noise double: {}", noise.get_noise(1, 1));
    LOG_INFO(logger, "Noise double again: {}", noise.get_noise(1, 1));
    LOG_INFO(logger, "Noise double: {}", noise.get_noise(2, 1));
    LOG_INFO(logger, "Noise double: {}", noise.get_noise(3, 1));
    LOG_INFO(logger, "Noise double: {}", noise.get_noise(4, 1));

    LOG_INFO(
        logger, "Random double: {}", terrain::generation::Noise::get_double(1, 3, 3)
    );
    LOG_INFO(
        logger, "Random double: {}", terrain::generation::Noise::get_double(2, 3, 3)
    );
    LOG_INFO(
        logger, "Random double: {}", terrain::generation::Noise::get_double(3, 3, 3)
    );
    LOG_INFO(
        logger, "Random double: {}", terrain::generation::Noise::get_double(4, 3, 3)
    );
    LOG_INFO(
        logger, "Random double: {}", terrain::generation::Noise::get_double(5, 3, 3)
    );
    LOG_INFO(
        logger, "Random double: {}", terrain::generation::Noise::get_double(6, 3, 3)
    );
    LOG_INFO(
        logger, "Random double: {}", terrain::generation::Noise::get_double(7, 3, 3)
    );

    return 0;
}

// reimplement
int
save_test(const argh::parser& cmdl) {
    std::string path_in = cmdl(2).str();
    std::string path_out = cmdl(3).str();
    size_t seed;
    cmdl("seed", SEED) >> seed;
    world::World world("base", path_in, seed);

    world.qb_save_debug(path_out);

    return 0;
}

// reimplement
int
path_finder_test(const argh::parser& cmdl) {
    std::string path_in = cmdl(2).str();
    std::string path_out = cmdl(3).str();
    quill::Logger* logger = logging::main_logger;

    size_t seed;
    cmdl("seed", SEED) >> seed;
    world::World world("base", path_in, seed);

    auto start_end = world.get_terrain_main().get_start_end_test();

    LOG_INFO(
        logger, "Start: {}, {}, {}", start_end.first->get_x(), start_end.first->get_y(),
        start_end.first->get_z()
    );

    LOG_INFO(
        logger, "End: {}, {}, {}", start_end.second->get_x(), start_end.second->get_y(),
        start_end.second->get_z()
    );

    auto tile_path =
        world.get_terrain_main().get_path_Astar(start_end.first, start_end.second);

    if (!tile_path) {
        LOG_WARNING(logger, "NO PATH FOUND");
        world.qb_save_debug(path_out);
        return 1;
    }

    LOG_INFO(logger, "Path length: {}", tile_path.value().size());

    if (tile_path.value().size() == 0) {
        LOG_WARNING(logger, "NO PATH FOUND");
        world.qb_save_debug(path_out);
        return 1;
    }

    constexpr ColorId path_color_id = 5;
    const terrain::Material* path_mat = world.get_material(DEBUG_MATERIAL);
    for (const terrain::Tile* tile : tile_path.value()) {
        world.get_terrain_main()
            .get_tile(world.get_terrain_main().pos(tile))
            ->set_material(path_mat, path_color_id);
    }

    world.qb_save(path_out);

    return 0;
}

inline int
LogTest() {
    LOG_BACKTRACE(logging::terrain_logger, "Backtrace log {}", 1);
    LOG_BACKTRACE(logging::terrain_logger, "Backtrace log {}", 2);

    LOG_INFO(logging::terrain_logger, "Welcome to Quill!");
    LOG_ERROR(logging::terrain_logger, "An error message. error code {}", 123);
    LOG_WARNING(logging::terrain_logger, "A warning message.");
    LOG_CRITICAL(logging::terrain_logger, "A critical error.");
    LOG_DEBUG(logging::terrain_logger, "Debugging foo {}", 1234);
    LOG_TRACE_L1(logging::terrain_logger, "{:>30}", "right aligned");
    LOG_TRACE_L2(
        logging::terrain_logger, "Positional arguments are {1} {0} ", "too", "supported"
    );
    LOG_TRACE_L3(logging::terrain_logger, "Support for floats {:03.2f}", 1.23456);

    LOG_INFO(
        logging::lua_logger, "Using Lua logger. The lua logger should not log the cpp "
                             "file, but instead the lua file."
    );

    LOG_INFO(
        logging::lua_logger,
        "[{}.lua:{}] - This is what a lua log should look like.", "example_file", 37
    );

    return 0;
}

// for tests. Probably should make a bash script to test each test
inline int
tests(const argh::parser& cmdl) {
    std::string run_function = cmdl(2).str();

    if (run_function == "TerrainTypes") {
        return TerrainTypes(cmdl);
    } else if (run_function == "GenerateTerrain") {
        return GenerateTerrain(cmdl);
    } else if (run_function == "MacroMap" || run_function == "LuaTest") {
        return MacroMap(cmdl);
    } else if (run_function == "NoiseTest") {
        return NoiseTest();
    } else if (run_function == "SaveTest") {
        return save_test(cmdl);
    } else if (run_function == "PathFinder") {
        return path_finder_test(cmdl);
    } else if (run_function == "Logging") {
        return LogTest();
    } else if (run_function == "ChunkDataTest") {
        return ChunkDataTest();
    } else if (run_function == "imageTest") {
        return image_test(cmdl);
    } else {
        std::cout << "No known command" << std::endl;
        return 1;
    }
}

int
main(int argc, char** argv) {
    // #lizard forgives the complexity
    // Because iff else over command line args
    argh::parser cmdl;

    cmdl.add_params({
        "-v", "--verbose", // Verbosity
        "-c", "--console"  // Enable console logging
    });
    cmdl.add_param("biome-name");
    //    cmdl.add_param("materials"); materials should be dictated by biome

    cmdl.add_params({"--imgui", "-g"});
    // int seed for generation
    cmdl.add_param("seed");
    // int size of map
    cmdl.add_param("size");
    cmdl.parse(argc, argv, argh::parser::SINGLE_DASH_IS_MULTIFLAG);

    std::string start_type = cmdl(1).str();

    // init logger
    logging::set_thread_name("MainThread");

    // TODO(nino): need a better arg parser, but allow -vvvv (for example)
    bool console_log = cmdl[{"-c", "--console"}];
    if (cmdl[{"-v", "--verbose"}])
        logging::init(console_log, quill::LogLevel::TraceL3);
    else
        logging::init(console_log);

    quill::Logger* logger = logging::main_logger;

    LOG_INFO(logger, "FunGame v{}.{}.{}", VERSION_MAJOR, VERSION_MINOR, VERSION_PATCH);
    LOG_INFO(logger, "Running from {}.", files::get_root_path().string());

    if (argc == 1) {
        return graphics_main();
    } else if (start_type == "Test") {
        return tests(cmdl);
    } else if (start_type == "Start") {
        return graphics_main(cmdl);
    } else {
        std::cout << "Old command line arguments don't work. Try adding \"Test\"." << std::endl;
        return 0;
    }
}<|MERGE_RESOLUTION|>--- conflicted
+++ resolved
@@ -136,18 +136,13 @@
 }
 
 int
-<<<<<<< HEAD
 MacroMap(const argh::parser& cmdl) {
-    quill::Logger* logger = quill::get_logger();
-
     std::string biome_name;
     cmdl("biome-name", "base") >> biome_name;
-
-    terrain::generation::Biome biome(biome_name, 2);
-=======
-MacroMap() {
-    terrain::generation::Biome biome("base", 2);
->>>>>>> c790ddfd
+    size_t seed;
+    cmdl("seed", SEED) >> seed;
+
+    terrain::generation::Biome biome(biome_name, seed);
 
     // test terrain generation
     auto map = biome.get_map(64);
@@ -432,6 +427,6 @@
         return graphics_main(cmdl);
     } else {
         std::cout << "Old command line arguments don't work. Try adding \"Test\"." << std::endl;
-        return 0;
+        return 1;
     }
 }