// -*- lsst-c++ -*-
/*
 * This program is free software: you can redistribute it and/or modify
 * it under the terms of the GNU General Public License as published by
 * the Free Software Foundation, version 2 of the License, or
 * (at your option) any later version.
 *
 * This program is distributed in the hope that it will be useful,
 * but WITHOUT ANY WARRANTY; without even the implied warranty of
 * MERCHANTABILITY or FITNESS FOR A PARTICULAR PURPOSE. See the
 * GNU General Public License for more details.
 */

/**
 * @file terrain.hpp
 *
 * @author @AlemSnyder
 *
 * @brief Defines Terrain class
 *
 * @ingroup Terrain
 *
 */

#pragma once

#include "../logging.hpp"
#include "../util/voxel.hpp"
#include "../util/voxel_io.hpp"
#include "chunk.hpp"
#include "material.hpp"
#include "path/node.hpp"
#include "path/node_group.hpp"
#include "path/tile_iterators.hpp"
#include "path/unit_path.hpp"
#include "terrain_base.hpp"
#include "terrain_generation/land_generator.hpp"
#include "terrain_generation/noise.hpp"
#include "terrain_generation/tile_stamp.hpp"
#include "terrain_helper.hpp"
#include "tile.hpp"

#include <stdio.h>

#include <array>
#include <cstdint>
#include <map>
#include <set>
#include <stdexcept>
#include <string>
#include <vector>

namespace terrain {

namespace helper {

// high is for if the grass reaches a cliff
inline bool
edge_detector_high(Tile* t) {
    return !t->is_grass() && t->is_solid();
}

inline void
setter_high(Tile* t, int set_to) {
    t->set_grow_data_high(set_to);
}

inline int
getter_high(Tile* t) {
    return t->get_grow_data_high();
}

// low is for if the grass reaches an edge
inline bool
edge_detector_low(Tile* t) {
    return !t->is_solid();
}

inline void
setter_low(Tile* t, int set_to) {
    t->set_grow_data_low(set_to);
}

inline int
getter_low(Tile* t) {
    return t->get_grow_data_low();
}

} // namespace helper

/**
 * @brief The land in the world.
 *
 * @details Terrain holds all the tiles that exist. It also allows for
 * path-finding and its own generation.
 *
 */
class Terrain : public TerrainBase {
    friend class AdjacentIterator;

 private:
    std::vector<Chunk> chunks_;
    std::map<int, NodeGroup*> tile_to_group_;
    // seed for randomness
    int seed;

 public:
    using TerrainBase::pos;
    using TerrainBase::pos_for_map;

    // test for path finding
    std::pair<const Tile*, const Tile*> get_start_end_test() const;

    /**
     * @brief Get the UnitPath defined by the path type between two tiles
     *
     * @param xs X start
     * @param ys Y start
     * @param zs Z start
     * @param xf X end
     * @param yf Y end
     * @param zf Z end
     * @return const UnitPath path type between the two tile positions
     */
    [[nodiscard]] const UnitPath
    get_path_type(int xs, int ys, int zs, int xf, int yf, int zf) const;

    [[nodiscard]] inline const UnitPath
    get_path_type(TerrainDim3 start_position, TerrainDim3 final_position) const {
        return get_path_type(
            start_position.x, start_position.y, start_position.z, final_position.x,
            final_position.y, final_position.z
        );
    }

    /**
     * @brief Get the minimum path time between two positions
     *
     * @param xyz1 position 1
     * @param xyz2 position 2
     * @return float time between positions
     */
    [[nodiscard]] static float
    get_H_cost(std::array<float, 3> xyz1, std::array<float, 3> xyz2);
    /**
     * @brief Get the minimum path time between two positions
     *
     * @param xyz1 position 1
     * @param xyz2 position 2
     * @return float time between positions
     */
    [[nodiscard]] static float get_H_cost(TerrainDim3 xyz1, TerrainDim3 xyz2);
    /**
     * @brief Get time required to get to node from start plus time required to
     * get from node to tile
     *
     * @tparam T Type of underlying position
     * @param tile final position of path
     * @param node place path passes through
     * @return float time required
     */
    template <class T>
    [[nodiscard]] static float get_G_cost(const T tile, const Node<const T> node);

    /**
     * @brief position of chunk the node group is a part of
     *
     * @param node_group node group to find position of chunk
     * @return int
     */
    [[nodiscard]] int pos(const NodeGroup* const node_group) const;

    /**
     * @brief unique map index
     *
     * @param tile
     * @return int
     */
    [[nodiscard]] inline TileIndex
    pos_for_map(const NodeGroup NG) const {
        return pos(*(NG.get_tiles().begin()));
    }

    /**
     * @brief unique map index
     *
     * @param tile
     * @return int
     */
    [[nodiscard]] inline TileIndex
    pos_for_map(const NodeGroup* const NG) const {
        return pos(*(NG->get_tiles().begin()));
    }

    /**
     * @brief Terrain initializer for biome test
     *
     * @param x_tiles number of macro tiles in x direction
     * @param y_tiles number of macro tiles in y direction
     * @param Area_size_ size of a macro map tile
     * @param z_tiles number of voxel tiles in z direction
     * @param seed seed of random number generator
     * @param tile_type id of map tile type
     * @param material set of materials used in the world
     * @param biome_data json data that contains biome data
     */
    Terrain(
        int Area_size_, int z_tiles, int seed_, int tile_type,
        const std::map<MaterialId, const Material>& material,
        const Json::Value biome_data, std::vector<int> grass_grad_data,
        unsigned int grass_mid
    );
    /**
     * @brief Construct a new Terrain object (most default constructor)
     *
     */
    Terrain(
        int x_tiles, int y_tiles, int Area_size_, int z_tiles, int seed,
        const std::map<MaterialId, const Material>& material,
        std::vector<int> grass_grad_data, unsigned int grass_mid
    );
    /**
     * @brief Construct a new Terrain object
     *
     * @param x_tiles number of macro tiles in x direction
     * @param y_tiles number of macro tiles in y direction
     * @param Area_size_ size of a macro map tile
     * @param z_tiles number of voxel tiles in z direction
     * @param seed seed of random number generator
     * @param material set of materials used in the world
     * @param biome_data json data that contains biome data
     * @param grass_grad_data vector that determines grass color from edge
     * distance
     * @param grass_mid gradient index of grass not effected by an edge
     */
    Terrain(
        int x_tiles, int y_tiles, int Area_size_, int z_tiles, int seed,
        const std::map<MaterialId, const Material>& material,
        const Json::Value biome_data, std::vector<int> grass_grad_data,
        unsigned int grass_mid
    );
    /**
     * @brief Construct a new Terrain object
     *
     * @param path path to saved terrain
     * @param material materials of the world
     */
    Terrain(
        const std::string path, const std::map<MaterialId, const Material>& material,
        std::vector<int> grass_grad_data, unsigned int grass_mid
    );

    // TODO place block

    using iterator = path::AdjacentIterator;

    /**
     * @brief Get a tile iterator to adjacent tiles
     *
     * @param pos position of
     * @param path_type UnitPath defining acceptable paths
     * @return iterator
     */
    [[nodiscard]] inline iterator
    get_tile_adjacent_iterator(size_t pos, UnitPath path_type = 127U) const {
        return iterator(*this, pos, path_type);
    }

    /**
     * @brief Get the nodes adjacent to this one
     *
     * @param node node to find the adjacent of
     * @param nodes nodes that can be passed through
     * @param type path type allowed
     * @return std::set<Node<const T> *> adjacent nodes
     */
    [[nodiscard]] std::set<Node<const NodeGroup>*> get_adjacent_nodes(
        const Node<const NodeGroup>* const node,
        std::map<TileIndex, Node<const NodeGroup>>& nodes, path_t type
    ) const;

    /**
     * @brief Get the nodes adjacent to this one
     *
     * @param node node to find the adjacent of
     * @param nodes nodes that can be passed through
     * @param type path type allowed
     * @return std::set<Node<const T> *> adjacent nodes
     */
    [[nodiscard]] std::set<Node<const Tile>*> get_adjacent_nodes(
        const Node<const Tile>* const node,
        std::map<TileIndex, Node<const Tile>>& nodes, path_t type
    ) const;

    /**
     * @brief Get the node group from tile index
     *
     * @param xyz tile index in vector tiles
     * @return NodeGroup* NodeGroup tile is in
     */
    [[nodiscard]] NodeGroup* get_node_group(int xyz);
    /**
     * @brief Get the node group from tile
     *
     * @param t tile
     * @return NodeGroup* NodeGroup tile is in
     */
    [[nodiscard]] NodeGroup* get_node_group(const Tile t);
    /**
     * @brief Get the node group from tile
     *
     * @param t
     * @return NodeGroup* NodeGroup tile is in
     */
    [[nodiscard]] NodeGroup* get_node_group(const Tile* t);

    /**
     * @brief Get the node group from tile index
     *
     * @param xyz tile index in vector tiles
     * @return NodeGroup* NodeGroup tile is in
     */
    [[nodiscard]] const NodeGroup* get_node_group(int xyz) const;
    /**
     * @brief Get the node group from tile
     *
     * @param t tile
     * @return NodeGroup* NodeGroup tile is in
     */
    [[nodiscard]] const NodeGroup* get_node_group(const Tile t) const;
    /**
     * @brief Get the node group from tile
     *
     * @param t
     * @return NodeGroup* NodeGroup tile is in
     */
    [[nodiscard]] const NodeGroup* get_node_group(const Tile* t) const;

    /**
     * @brief Add a node group to possible node groups
     *
     * @param NG NodeGroup to add
     */
    void add_node_group(NodeGroup* NG);
    /**
     * @brief Remove a node group
     *
     * @param NG NodeGroup to remove
     */
    void remove_node_group(NodeGroup* NG);

<<<<<<< HEAD
    inline uint16_t
    get_chunk_from_tile(uint16_t pos) const {
=======
    inline ChunkIndex
    get_chunk_from_tile(TileIndex pos) const {
>>>>>>> 8327fd4a
        TerrainDim3 tile_sop = sop(pos);
        return get_chunk_from_tile(tile_sop.x, tile_sop.y, tile_sop.z);
    }

<<<<<<< HEAD
    uint16_t get_chunk_from_tile(uint8_t x, uint8_t y, uint8_t z) const;
=======
    inline ChunkIndex
    get_chunk_from_tile(TerrainDim3 tile_sop) const {
        return get_chunk_from_tile(tile_sop.x, tile_sop.y, tile_sop.z);
    }

    ChunkIndex get_chunk_from_tile(Dim x, Dim y, Dim z) const;
>>>>>>> 8327fd4a

    [[nodiscard]] inline const std::vector<Chunk>&
    get_chunks() const {
        return chunks_;
    }

    /**
     * @brief charge the color id but not the material of the tile
     *
     * @param tile the tile to change
     * @param mat material to set
     * @param color_id color to set
     * @return true successful change materials is the same
     * @return false unsuccessful change materials is different
     */
    bool paint(Tile* tile, const Material* mat, ColorId color_id);
    /**
     * @brief add or remove tile, only works when either previous of materials
     * or set material is air
     *
     * @param xyz tile index
     * @param mat materials to set
     * @param color_id color id to set
     * @return true success
     * @return false failure
     */
    bool player_set_tile_material(int xyz, const Material* mat, ColorId color_id);

    /**
     * @brief Set the tile material with no tests
     *
     * @param tile tile to set materials, and color
     * @param mat materials set to
     * @param color_id color id set to
     */
    inline void
    set_tile_material(Tile* tile, const Material* mat, ColorId color_id) {
        tile->set_material(mat, color_id);
    }

    /**
     * @brief initialize grass
     *
     */
    void init_grass();

    /**
     * @brief set the upper bound for grass color
     *
     * @param all_grass set of pointers to tiles that are grass
     */
    inline void
    grow_grass_high(std::set<Tile*> all_grass) {
        helper::grow_grass_recursive<
            helper::edge_detector_high, helper::getter_high, helper::setter_high>(
            *this, all_grass
        );
    }

    /**
     * @brief set the lower bound for grass color
     *
     * @param all_grass set of pointers to tiles that are grass
     */
    inline void
    grow_grass_low(std::set<Tile*> all_grass) {
        helper::grow_grass_recursive<
            helper::edge_detector_low, helper::getter_low, helper::setter_low>(
            *this, all_grass
        );
    }

    /**
     * @brief test if 1 x 1 x 1 object can stand at the position
     *
     * @param x x position
     * @param y y position
     * @param z z position
     * @return true can stand
     * @return false cannot stand
     */
    [[nodiscard]] inline bool
    can_stand_1(int x, int y, int z) const {
        return can_stand(x, y, z, 1, 1);
    }

    /**
     * @brief test if 1 x 1 x 1 object can stand at given index
     *
     * @param xyz index
     * @return true can stand
     * @return false cannot stand
     */
    [[nodiscard]] bool can_stand_1(int xyz) const; // this is fast, and used for looping

    // Ok so basically when running through a loop the cpu moves a large chunk
    // of memory that is close together into the cpu's memory, then this
    // function iterates over memory space, rather then coordinate space.
    // someone should test if this is true.
    /**
     * @brief test if 1 x 1 x 1 object can stand at given tile
     *
     * @param tile tile to test
     * @return true can stand
     * @return false cannot stand
     */
    [[nodiscard]] inline bool
    can_stand_1(const Tile tile) const {
        return can_stand(tile, 1, 1);
    }

    /**
     * @brief test if 1 x 1 x 1 object can stand at given tile
     *
     * @param tile tile to test
     * @return true can stand
     * @return false cannot stand
     */
    [[nodiscard]] inline bool
    can_stand_1(const Tile* tile) const {
        return can_stand(tile, 1, 1);
    }

    /**
     * @brief test if dxy x dyx x dz object can stand at given position
     *
     * @param x x position
     * @param y y position
     * @param z z position
     * @param dz height of object to test
     * @param dxy width of object to test
     * @return true can stand
     * @return false cannot stand
     */
    [[nodiscard]] bool can_stand(int x, int y, int z, int dz, int dxy) const;
    /**
     * @brief test if dxy x dyx x dz object can stand at given tile
     *
     * @param tile tile to test
     * @param dz height of object to test
     * @param dxy width of object to test
     * @return true can stand
     * @return false cannot stand
     */
    [[nodiscard]] bool can_stand(const Tile tile, int dz, int dxy) const;
    /**
     * @brief test if dxy x dyx x dz object can stand at given tile
     *
     * @param tile tile to test
     * @param dz height of object to test
     * @param dxy width of object to test
     * @return true can stand
     * @return false cannot stand
     */
    [[nodiscard]] bool can_stand(const Tile* tile, int dz, int dxy) const;
    /**
     * @brief save with debug visible
     *
     * @param path path to save to
     * @param materials materials in the terrain for debug materials
     */
    void qb_save_debug(const std::string path);
    /**
     * @brief save to path
     *
     * @param path path to save to
     */
    void qb_save(const std::string path) const;
    /**
     * @brief get all nod groups
     *
     * @return std::set<const NodeGroup *> set of all NodeGroups
     */
    [[nodiscard]] std::set<const NodeGroup*> get_all_node_groups() const;
    /**
     * @brief Get a path between start, and goal using the A* algorithm
     *
     * @param start start tile
     * @param goal end tile
     * @return std::vector<const Tile *> path
     */
    [[nodiscard]] std::vector<const Tile*>
    get_path_Astar(const Tile* start, const Tile* goal) const;
    /**
     * @brief Get a path between start, and goal using the A* algorithm
     *
     * @param start start NodeGroup
     * @param goal end NodeGroup
     * @return std::vector<const NodeGroup *> path
     */
    [[nodiscard]] std::vector<const NodeGroup*>
    get_path_Astar(const NodeGroup* start, const NodeGroup* goal) const;
    /**
     * @brief Get a path between start, and any goal using the breadth first algorithm
     *
     * @param start start tile
     * @param goal set of excitable goals
     * @return std::vector<const Tile *> path to closest goal
     */
    [[nodiscard]] std::vector<const Tile*>
    get_path_breadth_first(const Tile* start, const std::set<const Tile*> goal);
    /**
     * @brief Get a path between start, and any goal using the breadth first algorithm
     *
     * @param start start NodeGroup
     * @param goal set of excitable goals
     * @return std::vector<const NodeGroup *> path to closest goal
     */
    [[nodiscard]] std::vector<const NodeGroup*> get_path_breadth_first(
        const NodeGroup* start, const std::set<const NodeGroup*> goal
    ) const;
    /**
     * @brief Get the path from start to a goal optimized by compare
     *
     * @tparam T position type
     * @param start start position
     * @param goal goal positions
     * @param search_through available positions for path
     * @param compare way to sort best path
     * @return std::vector<const T *> path optimized by compare
     */
    template <class T>
    [[nodiscard]] std::vector<const T*> get_path(
        const T* start, const std::set<const T*> goal,
        const std::set<const T*> search_through,
        std::function<bool(Node<const T>*, Node<const T>*)> compare
    ) const;
    /**
     * @brief initialize chunks
     *
     */
    void init_chunks();
    /**
     * @brief Get the hightest solid z at the x, y quadrates
     *
     * @param x x position
     * @param y y position
     * @return int height of heights solid z
     */
    [[nodiscard]] int get_Z_solid(int x, int y) const;
    /**
     * @brief Get the hightest solid z below the given z
     *
     * @param x x position
     * @param y y position
     * @param z z height
     * @return int height of heights solid z
     */
    [[nodiscard]] int get_Z_solid(int x, int y, int z) const;

 private:
    // trace nodes through parents to reach start
    template <class T>
    void
    get_path_through_nodes(
        Node<const T>* node, std::vector<const T*>& out, const T* start
    ) const {
        out.push_back(node->get_tile());
        if (start == node->get_tile()) {
            return;
        }
        get_path_through_nodes(node->get_parent(), out, start);
    }
};

} // namespace terrain<|MERGE_RESOLUTION|>--- conflicted
+++ resolved
@@ -349,27 +349,18 @@
      */
     void remove_node_group(NodeGroup* NG);
 
-<<<<<<< HEAD
-    inline uint16_t
-    get_chunk_from_tile(uint16_t pos) const {
-=======
     inline ChunkIndex
     get_chunk_from_tile(TileIndex pos) const {
->>>>>>> 8327fd4a
         TerrainDim3 tile_sop = sop(pos);
         return get_chunk_from_tile(tile_sop.x, tile_sop.y, tile_sop.z);
     }
 
-<<<<<<< HEAD
-    uint16_t get_chunk_from_tile(uint8_t x, uint8_t y, uint8_t z) const;
-=======
     inline ChunkIndex
     get_chunk_from_tile(TerrainDim3 tile_sop) const {
         return get_chunk_from_tile(tile_sop.x, tile_sop.y, tile_sop.z);
     }
 
     ChunkIndex get_chunk_from_tile(Dim x, Dim y, Dim z) const;
->>>>>>> 8327fd4a
 
     [[nodiscard]] inline const std::vector<Chunk>&
     get_chunks() const {
