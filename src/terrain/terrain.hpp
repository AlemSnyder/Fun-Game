--- conflicted
+++ resolved
@@ -317,8 +317,7 @@
      * @param t
      * @return NodeGroup* NodeGroup tile is in
      */
-<<<<<<< HEAD
-    NodeGroup* get_node_group(const Tile* t);
+    [[nodiscard]] NodeGroup* get_node_group(const Tile* t);
 
     /**
      * @brief Get the node group from tile index
@@ -326,25 +325,22 @@
      * @param xyz tile index in vector tiles
      * @return NodeGroup* NodeGroup tile is in
      */
-    const NodeGroup* get_node_group(int xyz) const;
+    [[nodiscard]] const NodeGroup* get_node_group(int xyz) const;
     /**
      * @brief Get the node group from tile
      *
      * @param t tile
      * @return NodeGroup* NodeGroup tile is in
      */
-    const NodeGroup* get_node_group(const Tile t) const;
+    [[nodiscard]] const NodeGroup* get_node_group(const Tile t) const;
     /**
      * @brief Get the node group from tile
      *
      * @param t
      * @return NodeGroup* NodeGroup tile is in
      */
-    const NodeGroup* get_node_group(const Tile* t) const;
-
-=======
-    [[nodiscard]] NodeGroup* get_node_group(const Tile* t);
->>>>>>> 4d4644b8
+    [[nodiscard]] const NodeGroup* get_node_group(const Tile* t) const;
+
     /**
      * @brief Add a node group to possible node groups
      *
@@ -358,7 +354,6 @@
      */
     void remove_node_group(NodeGroup* NG);
 
-<<<<<<< HEAD
     inline uint16_t get_chunk_from_tile(uint16_t pos) const{
         auto [x, y, z] = sop(pos);
         return  get_chunk_from_tile(x, y, z);
@@ -367,10 +362,7 @@
     uint16_t get_chunk_from_tile(uint8_t x, uint8_t y, uint8_t z) const;
 
 
-    inline const std::vector<Chunk>&
-=======
     [[nodiscard]] inline const std::vector<Chunk>&
->>>>>>> 4d4644b8
     get_chunks() const {
         return chunks_;
     }
@@ -550,12 +542,8 @@
      * @param goal end tile
      * @return std::vector<const Tile *> path
      */
-<<<<<<< HEAD
-    std::vector<const Tile*> get_path_Astar(const Tile* start, const Tile* goal) const;
-=======
     [[nodiscard]] std::vector<const Tile*>
-    get_path_Astar(const Tile* start, const Tile* goal);
->>>>>>> 4d4644b8
+    get_path_Astar(const Tile* start, const Tile* goal) const;
     /**
      * @brief Get a path between start, and goal using the A* algorithm
      *
@@ -563,13 +551,8 @@
      * @param goal end NodeGroup
      * @return std::vector<const NodeGroup *> path
      */
-<<<<<<< HEAD
-    std::vector<const NodeGroup*>
+    [[nodiscard]] std::vector<const NodeGroup*>
     get_path_Astar(const NodeGroup* start, const NodeGroup* goal) const;
-=======
-    [[nodiscard]] std::vector<const NodeGroup*>
-    get_path_Astar(const NodeGroup* start, const NodeGroup* goal);
->>>>>>> 4d4644b8
     /**
      * @brief Get a path between start, and any goal using the breadth first algorithm
      *
@@ -617,11 +600,7 @@
      * @param y y position
      * @return int height of heights solid z
      */
-<<<<<<< HEAD
-    int get_Z_solid(int x, int y) const;
-=======
-    [[nodiscard]] int get_Z_solid(int x, int y);
->>>>>>> 4d4644b8
+    [[nodiscard]] int get_Z_solid(int x, int y) const;
     /**
      * @brief Get the hightest solid z below the given z
      *
@@ -630,11 +609,7 @@
      * @param z z height
      * @return int height of heights solid z
      */
-<<<<<<< HEAD
-    int get_Z_solid(int x, int y, int z) const;
-=======
-    [[nodiscard]] int get_Z_solid(int x, int y, int z);
->>>>>>> 4d4644b8
+    [[nodiscard]] int get_Z_solid(int x, int y, int z) const;
 
  private:
     // trace nodes through parents to reach start
