// -*- lsst-c++ -*-
/*
 * This program is free software: you can redistribute it and/or modify
 * it under the terms of the GNU General Public License as published by
 * the Free Software Foundation, version 2 of the License, or
 * (at your option) any later version.
 *
 * This program is distributed in the hope that it will be useful,
 * but WITHOUT ANY WARRANTY; without even the implied warranty of
 * MERCHANTABILITY or FITNESS FOR A PARTICULAR PURPOSE. See the
 * GNU General Public License for more details.
 */

/**
 * @file biome.hpp
 *
 * @brief Defines Biome class.
 *
 * @ingroup Terrain generation
 *
 */

#include "../../util/files.hpp"
#include "land_generator.hpp"
#include "map_tile.hpp"

#include <sol/sol.hpp>

#include <map>

#pragma once

namespace terrain {

namespace generation {

struct biome_json_data {
    // Name of biome. Used both for file name and display name
    std::string biome_name;
    // Json data that describes biome
    Json::Value biome_data;
    // Json data that describes materials
    Json::Value materials_data;
};

class GrassData {
 private:
    // vector that determines grass color from edge distance
    std::vector<ColorId> grass_colors_;
    // length of grass gradient
    uint8_t grass_grad_length_;
    // gradient index of grass not by an edge
    uint8_t grass_mid_;

 public:
    /**
     * @brief Construct a new GrassData ojbect
     *
     * @param json_grass_data Json data that describes grass gradient
     */
    GrassData(const Json::Value& json_grass_data);

    /**
     * @brief Get the grass gradient length
     *
     * @return length of grass gradient
     */
    [[nodiscard]] inline uint8_t
    get_grass_grad_length() const noexcept {
        return grass_grad_length_;
    }

    /**
     * @brief Get index where grass gradient splits
     *
     * @return grass mid point
     */
    [[nodiscard]] inline uint8_t
    get_grass_mid() const {
        return grass_mid_;
    }

    /**
     * @brief Get grass gradient
     *
     * @return vector of grass color ids
     */
    [[nodiscard]] inline const std::vector<ColorId>&
    get_grass_colors() const {
        return grass_colors_;
    }
};

class Biome {
 private:
    //  vector of const data for creating land generators for every tile
    // create a map of TileMacro_t -> LandGenerator
    std::vector<generation::LandGenerator> land_generators_;

    // map of MapTile_t -> vector of TileMacro_t
    std::vector<std::vector<TileMacro_t>> macro_tile_types_;

    std::vector<AddToTop> add_to_top_generators_;

    // materials that exist
    const std::map<MaterialId, const terrain::Material> materials_;

    GrassData grass_data_;

    // lua state that generates macro map
    sol::state lua_;

    size_t seed_;

 public:
    /**
     * @brief Construct a new Biome object
     *
     * @param biome_data data containing biome_data material data and biome name
     */
    Biome(const biome_json_data& biome_data, size_t seed);

    /**
     * @brief Construct a new Biome object
     *
     * @param biome_name name of biome
     */
    Biome(const std::string& biome_name, size_t seed) :
        Biome(get_json_data(biome_name), seed) {}

    /**
     * @brief Get macro tile map
     *
     * @param length side length of square map
     *
     * @return 2D map of map tiles
     */
    [[nodiscard]] const TerrainMacroMap get_map(MacroDim length) const;

    inline static TerrainMacroMap
    get_test_map(MapTile_t type) {
        std::vector<terrain::generation::MapTile> out;
        out.reserve(9);
        for (size_t i = 0; i < 4; i++)
            out.emplace_back(0, 0);
        out.emplace_back(type, 2);
        for (size_t i = 0; i < 4; i++)
            out.emplace_back(0, 0);

        return TerrainMacroMap(out, 3, 3);
    }

    /**
     * @brief Get land generator from TileMacro_t
     *
     * @return land_generator
     */
    [[nodiscard]] inline const LandGenerator&
    get_generator(TileMacro_t tile_macro_id) const {
        return land_generators_.at(tile_macro_id);
    }

    /**
     * @brief Get TileMacros corrsponding to a tile map type
     *
     * @return vector of TileMacro_t used to generate terrain on given MapTile_t
     */
    [[nodiscard]] inline const std::vector<TileMacro_t>&
    get_macro_ids(MapTile_t tile_id_type) const {
        return macro_tile_types_[tile_id_type];
    }

    /**
     * @brief Get the top generators
     *
     * @return add_to_top_generators_
     */
    [[nodiscard]] const std::vector<AddToTop>
    get_top_generators() const {
        return add_to_top_generators_;
    }

    /**
     * @brief Get the grass gradient length
     *
     * @return length of grass gradient
     */
    [[nodiscard]] inline uint8_t
    get_grass_grad_length() const noexcept {
        return grass_data_.get_grass_grad_length();
    }

    /**
     * @brief Get index where grass gradient splits
     *
     * @return grass mid point
     */
    [[nodiscard]] inline uint8_t
    get_grass_mid() const {
        return grass_data_.get_grass_mid();
    }

    /**
     * @brief Get grass colors
     *
     * @return vector of grass color ids
     */
    [[nodiscard]] inline const std::vector<ColorId>&
    get_grass_colors() const {
        return grass_data_.get_grass_colors();
    }

    /**
     * @brief Get materials map
     *
     * @return materials_ map of MaterialId to material
     */
    [[nodiscard]] inline const std::map<MaterialId, const terrain::Material>&
    get_materials() const {
        return materials_;
    }

    /**
     * @brief Get material pointer if it exists else null pointer
     *
     * @param mat_id MaterialId id of material
     *
     * @return pointer to corresponding material
     */
    [[nodiscard]] inline const terrain::Material*
    get_material(MaterialId mat_id) const {
        auto mat = materials_.find(mat_id);
        if (mat == materials_.end()) [[unlikely]] {
            return nullptr;
        }
        return &mat->second;
    }

    /**
     * @brief Generate a map from Color to material and color id
     *
     * @return map from ColorInt to pair of material pointer and color id
     */
    [[nodiscard]] std::map<ColorInt, std::pair<const Material*, ColorId>>
    get_colors_inverse_map() const;

<<<<<<< HEAD
    static void init_lua_state(
        sol::state& lua, const std::filesystem::path& lua_map_generator_file
    );

    static TerrainMacroMap
    map_generation_test(
        const std::filesystem::path& lua_map_generator_file, size_t size
    ) {
        sol::state lua;

        Biome::init_lua_state(lua, lua_map_generator_file);

        std::vector<MapTile> out;

        sol::protected_function map_function = lua["map"];

        sol::table map = map_function(size);

        auto tile_map_map = map["map"];
        MacroDim x_map_tiles = map["x"]; // should be 16
        MacroDim y_map_tiles = map["y"];
        assert(
            ((y_map_tiles == x_map_tiles) && (x_map_tiles == size))
            && "Map tile input and out put must all match"
        );
        out.reserve(x_map_tiles * y_map_tiles);
        for (MacroDim x = 0; x < x_map_tiles; x++) {
            for (MacroDim y = 0; y < y_map_tiles; y++) {
                size_t map_index = x * y_map_tiles + y;
                out.emplace_back(tile_map_map[map_index], 0, x, y);
            }
        }

        return TerrainMacroMap(out, x_map_tiles, y_map_tiles);
=======
    static inline std::vector<terrain::generation::MapTile>
    get_test_map(MapTile_t type) {
        std::vector<terrain::generation::MapTile> out;
        out.reserve(9);
        for (size_t i = 0; i < 4; i++)
            out.emplace_back(0, 0);
        out.emplace_back(type, 2);
        for (size_t i = 0; i < 4; i++)
            out.emplace_back(0, 0);

        return out;
>>>>>>> bd1deb4b
    }

 private:
    // read data to create generator component
    void read_tile_macro_data(const Json::Value& biome_data);

    // read data to generate tile components for each macro map tile
    void read_map_tile_data(const Json::Value& biome_data);

    // read data to generate the add to top after affect
    void read_add_to_top_data(const Json::Value& biome_data);

    void init_lua_state(const std::filesystem::path& lua_map_generator_file);

    /**
     * @brief Load materials from json data
     *
     * @param material_data data to load from (see) data/materials.json
     */
    [[nodiscard]] std::map<MaterialId, const terrain::Material>
    init_materials(const Json::Value& material_data);

    [[nodiscard]] biome_json_data get_json_data(const std::string& biome_name);
};

} // namespace generation

} // namespace terrain<|MERGE_RESOLUTION|>--- conflicted
+++ resolved
@@ -244,7 +244,6 @@
     [[nodiscard]] std::map<ColorInt, std::pair<const Material*, ColorId>>
     get_colors_inverse_map() const;
 
-<<<<<<< HEAD
     static void init_lua_state(
         sol::state& lua, const std::filesystem::path& lua_map_generator_file
     );
@@ -279,7 +278,8 @@
         }
 
         return TerrainMacroMap(out, x_map_tiles, y_map_tiles);
-=======
+    }
+
     static inline std::vector<terrain::generation::MapTile>
     get_test_map(MapTile_t type) {
         std::vector<terrain::generation::MapTile> out;
@@ -291,7 +291,6 @@
             out.emplace_back(0, 0);
 
         return out;
->>>>>>> bd1deb4b
     }
 
  private:
