--- conflicted
+++ resolved
@@ -232,14 +232,7 @@
      *
      * @return TileStamp
      */
-<<<<<<< HEAD
     TileStamp get_stamp(std::default_random_engine& rand_engine) const;
-=======
-    TileStamp
-    get_stamp() const {
-        return stamp_generators_[current_region]->get_stamp(current_sub_region);
-    }
->>>>>>> 72d050ec
 
     /**
      * @brief increment the data of the Tile Stamp that will be generated
