// -*- lsst-c++ -*-
/*
 * This program is free software: you can redistribute it and/or modify
 * it under the terms of the GNU General Public License as published by
 * the Free Software Foundation, version 2 of the License, or
 * (at your option) any later version.
 *
 * This program is distributed in the hope that it will be useful,
 * but WITHOUT ANY WARRANTY; without even the implied warranty of
 * MERCHANTABILITY or FITNESS FOR A PARTICULAR PURPOSE. See the
 * GNU General Public License for more details.
 */

#include "land_generator.hpp"

#include "../../logging.hpp"
#include "../../types.hpp"
#include "../material.hpp"
#include "tile_stamp.hpp"

#include <json/json.h>

#include <math.h>

#include <cstdint>
#include <iostream>
#include <map>
#include <random>
#include <string>

namespace terrain {

namespace generation {

LandGenerator::LandGenerator(const Json::Value& data) :
    current_region(0), current_sub_region(0) {
    for (const Json::Value& region : data) {
        std::string type = region["Type"].asString();
        char first_character = type.at(0);

        std::shared_ptr<stamps::JsonToTile> stamp_generator;
        switch (first_character) {
            case 'P':
                [[fallthrough]];
            case 'p':
                stamp_generator = std::make_shared<stamps::FromPosition>(region);
                break;
            case 'R':
                [[fallthrough]];
            case 'r':
                stamp_generator = std::make_shared<stamps::FromRadius>(region);
                break;
            case 'G':
                [[fallthrough]];
            case 'g':
                stamp_generator = std::make_shared<stamps::FromGrid>(region);
                break;
            [[unlikely]] default:
                LOG_WARNING(
                    logging::terrain_logger,
                    "Terrain stamp type {} is not valid. Must be one of Position, "
                    "Radius, Grid",
                    type
                );
                continue;
        }
        stamp_generators_.push_back(stamp_generator);
    }
}

<<<<<<< HEAD
size_t
LandGenerator::get_num_stamps(const Json::Value& biome) {
    if (biome["Type"].asString() == "Positions") {
        return biome["Positions"].size();
    } else if (biome["Type"].asString() == "Grid") {
        int num = biome[biome["Type"].asCString()]["number"].asInt();
        return num * num;
    } else {
        return biome[biome["Type"].asString()]["number"].asInt();
    }
}

TileStamp
LandGenerator::get_stamp(std::default_random_engine& rand_engine) const {
    TileStamp out =
        stamp_generators_[current_region]->get_stamp(current_sub_region, rand_engine);

    return out;
}

=======
>>>>>>> 72d050ec
void
LandGenerator::next() {
    current_sub_region++;
    if (current_sub_region == stamp_generators_[current_region]->num_sub_region()) {
        // move to next region
        current_region++;
        current_sub_region = 0;
    }
}

namespace stamps {

TileStamp
JsonToTile::get_volume(glm::imat2x2 center, std::default_random_engine& rand_engine)
    const {
    // center_x between center[1][0] and center[0][0] inclusive
    std::uniform_int_distribution<TerrainOffset> center_x_dist(center[1][0], center[0][0]);
    TerrainOffset center_x = center_x_dist(rand_engine);
    // same with y
<<<<<<< HEAD
    std::uniform_int_distribution<TerrainOffset> center_y_dist(center[1][1], center[0][1]);
    TerrainOffset center_y = center_y_dist(rand_engine);
    // size 'centered' at width and can be between width-width_variance to width +
    // width_variance
    std::uniform_int_distribution<TerrainOffset> size_dist(
        -width_variance_, width_variance_
    );
    TerrainOffset size_x = width_ + size_dist(rand_engine);
    TerrainOffset size_y = width_ + size_dist(rand_engine);
=======
    TerrainOffset center_y = rand() % (center[1][1] - center[0][1] + 1) + center[0][1];
    // size 'centered' at width and can be between width-width_variance to width +
    // width_variance
    TerrainOffset size_x = rand() % (2 * width_variance + 1) + width - width_variance;
    TerrainOffset size_y = rand() % (2 * width_variance + 1) + width - width_variance;
>>>>>>> 72d050ec
    // convert center and side off sets to rectangle edge values
    TerrainOffset x_min = center_x - size_x / 2;
    TerrainOffset x_max = center_x + size_x / 2;
    TerrainOffset y_min = center_y - size_y / 2;
    TerrainOffset y_max = center_y + size_y / 2;

    // mode edges for randomness
    // I have long since forgotten the exact reason, but it has to do with randomness
    std::uniform_int_distribution<> bool_dist(0,1);
    if (size_x % 2 != 0) {
        if (bool_dist(rand_engine))
            x_min--;
        else
            x_max--;
    }
    if (size_y % 2 != 0) {
        if (bool_dist(rand_engine))
            y_min--;
        else
            y_max--;
    }

    // z_max centered at height
<<<<<<< HEAD
    std::uniform_int_distribution<TerrainOffset> height_dist(
        -height_variance_, height_variance_
    );
    TerrainOffset z_max = height_ + height_dist(rand_engine);
=======
    TerrainOffset z_max = rand() % (height_variance + 1) + height - height_variance / 2;

>>>>>>> 72d050ec
    return {
        x_min,
        y_min,
        0, // y_min = 0
        x_max,
        y_max,
        z_max,
        stamp_material_id_,
        stamp_color_id_,
        elements_can_stamp_
    };
}

std::set<std::pair<MaterialId, ColorId>>
JsonToTile::read_elements(const Json::Value& data) {
    std::set<std::pair<MaterialId, ColorId>> out;

    for (const Json::Value& material_data : data) {
        MaterialId mat_id;
        if (material_data["E"].isInt())
            mat_id = material_data["E"].asInt();
        else
            mat_id = MAT_ANY_MATERIAL;
        if (material_data["C"].isInt()) {
            ColorId color_id = material_data["C"].asInt();
            out.insert(std::make_pair(mat_id, color_id));
        } else if (material_data["C"].asBool()) {
            out.insert(std::make_pair(mat_id, -1));
        }
    }
    return out;
}

TileStamp
FromRadius::get_stamp(
    size_t current_sub_region, std::default_random_engine& rand_engine
) const {
    double distance = static_cast<double>(8 * radius_) / number_ * current_sub_region;
    Side side{static_cast<uint8_t>(distance / 2 / radius_)};
    TerrainOffset x_center, y_center;

    switch (side) {
        case Side::TOP:
            x_center = -radius_;
            y_center = -radius_ + std::fmod(distance, 2 * radius_);
            break;
        case Side::RIGHT:
            x_center = -radius_ + std::fmod(distance, 2 * radius_);
            y_center = radius_;
            break;
        case Side::BOTTOM:
            x_center = radius_;
            y_center = radius_ - std::fmod(distance, 2 * radius_);
            break;
        case Side::LEFT:
            x_center = radius_ - std::fmod(distance, 2 * radius_);
            y_center = -radius_;
            break;
        [[unlikely]] default:
            // This should never happen. Not "its wrong for this to happen", but
            // index out of bounds should ont happen.
            // the only way for this to happen is if
            // current_sub_region > num_sub_region
            LOG_CRITICAL(logging::terrain_logger, "Something went horribly wrong");
            abort();
    }

    glm::imat2x2 center = {
        {x_center - center_variance_, y_center - center_variance_},
        {x_center + center_variance_, y_center + center_variance_}
    };

    return get_volume(center, rand_engine);
}

FromPosition::FromPosition(const Json::Value& data) :
    JsonToTile(data), center_variance_(data["DC"].asInt()) {
    points_.reserve(data["Positions"].size());

    for (const Json::Value& point : data["Positions"]) {
        points_.push_back({point[0].asInt(), point.asInt()});
    }
}

TileStamp
FromPosition::get_stamp(
    size_t current_sub_region, std::default_random_engine& rand_engine
) const {
    auto point = points_[current_sub_region];
    glm::imat2x2 center = {
        {point.x, point.y},
        {point.x, point.y}
    };

    return get_volume(center, rand_engine);
}

TileStamp
FromGrid::get_stamp(size_t current_sub_region, std::default_random_engine& rand_engine)
    const {
    TerrainOffset x_center =
        (1 + 2 * (current_sub_region % number_)) * (radius_ / number_) - radius_;
    TerrainOffset y_center =
        (1 + 2 * (current_sub_region / number_)) * (radius_ / number_) - radius_;

    glm::imat2x2 center = {
        {x_center - center_variance_, y_center - center_variance_},
        {x_center + center_variance_, y_center + center_variance_}
    };

    return get_volume(center, rand_engine);
}

} // namespace stamps

AddToTop::AddToTop(const Json::Value& json_data) :
    elements_above_(stamps::JsonToTile::read_elements(json_data["above_colors"])),
    elements_can_overwrite_(stamps::JsonToTile::read_elements(json_data["Can_Overwrite"]
    )),
    stamp_material_id_(json_data["Material_id"].asInt()),
    stamp_color_id_(json_data["Color_id"].asInt()) {
    for (const Json::Value& range_data : json_data["how_to_add"]) {
        Dim start_height = range_data["from"][0].asInt();
        Dim end_height = range_data["from"][1].asInt();
        Dim data_value = range_data["data"].asInt();

        std::string type = range_data["Type"].asString();
        char first_character = type.at(0);

        AddMethod adder;
        switch (first_character) {
            case 'A':
                [[fallthrough]];
            case 'a':
                adder = {start_height, end_height, data_value, AddDirections::Add};
                break;

            case 'T':
                [[fallthrough]];
            case 't':
                adder = {start_height, end_height, data_value, AddDirections::To};
                break;
            [[unlikely]] default:
                LOG_WARNING(
                    logging::terrain_logger,
                    "Terrain stamp type {} is not valid. Must be one of Position, "
                    "Radius, Grid",
                    type
                );
                continue;
        }
        data_.insert(adder);
    }
}

Dim
AddToTop::get_final_height(Dim height) const {
    auto add_data = data_.lower_bound(AddMethod(height, 0, 0, AddDirections::None));

    if (add_data == data_.end()) {
        return height;
    }

    switch (add_data->add_directions) {
        case AddDirections::To:
            return add_data->data;
            break;
        case AddDirections::Add:
            return height + add_data->data;
            break;

        default:
            return 0;
            break;
    }
}

} // namespace generation

} // namespace terrain<|MERGE_RESOLUTION|>--- conflicted
+++ resolved
@@ -68,19 +68,6 @@
     }
 }
 
-<<<<<<< HEAD
-size_t
-LandGenerator::get_num_stamps(const Json::Value& biome) {
-    if (biome["Type"].asString() == "Positions") {
-        return biome["Positions"].size();
-    } else if (biome["Type"].asString() == "Grid") {
-        int num = biome[biome["Type"].asCString()]["number"].asInt();
-        return num * num;
-    } else {
-        return biome[biome["Type"].asString()]["number"].asInt();
-    }
-}
-
 TileStamp
 LandGenerator::get_stamp(std::default_random_engine& rand_engine) const {
     TileStamp out =
@@ -89,8 +76,6 @@
     return out;
 }
 
-=======
->>>>>>> 72d050ec
 void
 LandGenerator::next() {
     current_sub_region++;
@@ -110,7 +95,6 @@
     std::uniform_int_distribution<TerrainOffset> center_x_dist(center[1][0], center[0][0]);
     TerrainOffset center_x = center_x_dist(rand_engine);
     // same with y
-<<<<<<< HEAD
     std::uniform_int_distribution<TerrainOffset> center_y_dist(center[1][1], center[0][1]);
     TerrainOffset center_y = center_y_dist(rand_engine);
     // size 'centered' at width and can be between width-width_variance to width +
@@ -120,13 +104,6 @@
     );
     TerrainOffset size_x = width_ + size_dist(rand_engine);
     TerrainOffset size_y = width_ + size_dist(rand_engine);
-=======
-    TerrainOffset center_y = rand() % (center[1][1] - center[0][1] + 1) + center[0][1];
-    // size 'centered' at width and can be between width-width_variance to width +
-    // width_variance
-    TerrainOffset size_x = rand() % (2 * width_variance + 1) + width - width_variance;
-    TerrainOffset size_y = rand() % (2 * width_variance + 1) + width - width_variance;
->>>>>>> 72d050ec
     // convert center and side off sets to rectangle edge values
     TerrainOffset x_min = center_x - size_x / 2;
     TerrainOffset x_max = center_x + size_x / 2;
@@ -150,15 +127,10 @@
     }
 
     // z_max centered at height
-<<<<<<< HEAD
     std::uniform_int_distribution<TerrainOffset> height_dist(
         -height_variance_, height_variance_
     );
     TerrainOffset z_max = height_ + height_dist(rand_engine);
-=======
-    TerrainOffset z_max = rand() % (height_variance + 1) + height - height_variance / 2;
-
->>>>>>> 72d050ec
     return {
         x_min,
         y_min,
