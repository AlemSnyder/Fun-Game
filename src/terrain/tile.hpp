--- conflicted
+++ resolved
@@ -83,11 +83,7 @@
      * @param material material of tile
      * @param color_id color of tile
      */
-<<<<<<< HEAD
-    Tile(TerrainDim3 sop, const terrain::Material* material, uint8_t color_id = 0);
-=======
     Tile(TerrainDim3 sop, const terrain::Material* material, ColorId color_id = 0);
->>>>>>> 8327fd4a
 
     // This probably should not be used.
     Tile() :
