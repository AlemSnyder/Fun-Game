--- conflicted
+++ resolved
@@ -86,16 +86,7 @@
         std::array<int, 3> sop, const terrain::Material* material, uint8_t color_id = 0
     );
 
-<<<<<<< HEAD
-    /**
-     * @brief tile initializer
-     *
-     * @param sop tile position
-     * @param mat_id material id for tile
-     * color_id_ is set to 0
-     */
-    void init(std::array<int, 3> sop, uint8_t mat_id);
-=======
+
     // I will format this later or remove it if I can
     // TODO find vector of materials that uses default initializer
     // I think it might be node
@@ -103,8 +94,7 @@
         x(0), y(0), z(0), mat_id_(0), color_id_(0), grow_data_high_(0),
         grow_data_low_(0), grow_sink_(false), grow_source_(false), grass_(false),
         solid_(false) {}
->>>>>>> f1761114
-
+        
     // Setters
     /**
      * @brief Set the material of this tile, and update color and solid state.
