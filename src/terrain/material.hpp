--- conflicted
+++ resolved
@@ -51,12 +51,8 @@
 /**
  * @brief Holds Material data
  *
-<<<<<<< HEAD
  * @details World class should have a map of materials organized by Material
  * Id. Each tile has the id of a material (curently uint8_t).
-=======
- * @details World class should have a map of
->>>>>>> 5618f08b
  *
  * materials organized by Material
  * Id. Each tile has a pointer to one of those
