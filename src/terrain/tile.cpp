#include "tile.hpp"
#include "material.hpp"
#include "terrain.hpp"

#define NUM_GRASS 8 // TODO this should be removed
#define AIR_ID    0
#define DIRT_ID   1

namespace terrain {

<<<<<<< HEAD
Tile::Tile() {
    init({1, 1, 1}, 0);
}

Tile::Tile(std::array<int, 3> sop, const terrain::Material* material) {
    init(sop, material->element_id);
    set_material(material, 0);
}

Tile::Tile(
    std::array<int, 3> sop, const terrain::Material* material, uint8_t color_id
) {
    // bool solid = materials[mat_id].solid;
    init(sop, material->element_id);
    set_material(material, color_id);
}

void
Tile::init(std::array<int, 3> sop, uint8_t mat_id) {
    // auto sop = Terrain::sop(xyz);
    x = sop[0];
    y = sop[1];
    z = sop[2];
    solid_ = false;
    color_id_ = 0;
    mat_id_ = mat_id;
    grow_data_high_ = 0;
    grow_data_low_ = 0;
    grow_sink_ = false;
    grow_source_ = false;
    grass_ = false;
}

void
Tile::init(
    std::array<int, 3> sop, const terrain::Material* material, uint8_t color_id
) {
    init(sop, material->element_id);
=======
Tile::Tile(
    std::array<int, 3> sop, const terrain::Material* material, uint8_t color_id
) :
    x(sop[0]),
    y(sop[1]), z(sop[2]), mat_id_(0), color_id_(0), grow_data_high_(0),
    grow_data_low_(0), grow_sink_(false), grow_source_(false), grass_(false),
    solid_(false) {
    // set material should not fail so if material is bad for some reason
    // tile should still be fine.
>>>>>>> f1761114
    set_material(material, color_id);
}

// Set material, and color_id
void
Tile::set_material(const terrain::Material* const material, uint8_t color_id_) {
    set_material(material);
    set_color_id(color_id_, material);
}

// Set the `mat_id_` to `material->element_id` and update `solid` and `color_id`.
void
Tile::set_material(const terrain::Material* const material) {
    mat_id_ = material->element_id;
    if (mat_id_ == DIRT_ID) { // being set to dirt
        color_id_ = (z + (x / 16 + y / 16) % 2) / 3 % 2 + NUM_GRASS;
    } else {
        color_id_ = 0;
    }
    solid_ = material->solid;
}

// If able, set `color_id` to `color_id_`.
void
Tile::set_color_id(uint8_t color_id, const terrain::Material* const material) {
    if (color_id > material->color.size()) {
        return;
    }
<<<<<<< HEAD
    if ((mat_id_ != DIRT_ID) | (color_id_ < NUM_GRASS)) {
=======
    if ((mat_id_ != DIRT_ID) || (color_id < NUM_GRASS)) {
>>>>>>> f1761114
        color_id_ = color_id;
    } // cannot set the color of dirt
}

// Set `grow_data_high` to `num`
void
Tile::set_grow_data_high(int num) {
    if (num < 0) {
        grow_data_high_ = 0;
    } else {
        grow_data_high_ = num;
    }
}

// Set `grow_data_low` to `num`.
void
Tile::set_grow_data_low(int num) {
    if (num < 0) {
        grow_data_low_ = 0;
    } else {
        grow_data_low_ = num;
    }
}

// Updates the grass color to account for edge gradient.
void
Tile::set_grass_color(
    int grass_grad_length, int grass_mid, std::vector<uint8_t> grass_colors
) {
    if (grass_) {
        if (grass_grad_length - grow_data_high_ - 1 < grow_data_low_
            || grow_data_low_ > grass_mid) {
            color_id_ = grass_colors[grow_data_low_];
        } else if (grow_data_high_ > grass_mid) {
            color_id_ = grass_colors[grass_grad_length - grow_data_high_ - 1];
        } else {
            color_id_ = grass_colors[grass_mid];
        }
    }
}

// Grow grass if `mat_id_` is dirt.
void
Tile::try_grow_grass() {
    if (mat_id_ == DIRT_ID) {
        grass_ = true;
        color_id_ = 0;
    }
}

// return `color_id`.
uint8_t
Tile::get_color_id() const {
    return color_id_;
}

// returns the element id and the color id as one int
uint16_t
Tile::get_mat_color_id() const {
    // element_id, and color_id are 8 bit this function
    // concatenates them together, and returns a 16 bit int
    if (mat_id_ == AIR_ID) {
        return 0;
    }
    return mat_id_ << 8 | color_id_;
}

// return `grow_data_low`
uint8_t
Tile::get_grow_low() const {
    return grow_data_low_;
}

// return `grow_data_high`
uint8_t
Tile::get_grow_high() const {
    return grow_data_high_;
}

// return x, y, z positions as array
std::array<int, 3>
Tile::sop() const {
    return {x, y, z};
}

bool
Tile::operator>(const Tile other) const {
    if (get_x() < other.get_x()) {
        return true;
    } else if (get_x() > other.get_x()) {
        return false;
    } else if (get_y() < other.get_y()) {
        return true;
    } else if (get_y() < other.get_y()) {
        return false;
    } else {
        return get_z() < other.get_z();
    }
}

bool
TilePCompare::operator()(const Tile* lhs, const Tile* rhs) const {
    if (lhs->get_x() < rhs->get_x()) {
        return true;
    } else if (lhs->get_x() > rhs->get_x()) {
        return false;
    } else if (lhs->get_y() < rhs->get_y()) {
        return true;
    } else if (lhs->get_y() > rhs->get_y()) {
        return false;
    } else {
        return lhs->get_z() < rhs->get_z();
    }
}

} // namespace terrain<|MERGE_RESOLUTION|>--- conflicted
+++ resolved
@@ -8,46 +8,6 @@
 
 namespace terrain {
 
-<<<<<<< HEAD
-Tile::Tile() {
-    init({1, 1, 1}, 0);
-}
-
-Tile::Tile(std::array<int, 3> sop, const terrain::Material* material) {
-    init(sop, material->element_id);
-    set_material(material, 0);
-}
-
-Tile::Tile(
-    std::array<int, 3> sop, const terrain::Material* material, uint8_t color_id
-) {
-    // bool solid = materials[mat_id].solid;
-    init(sop, material->element_id);
-    set_material(material, color_id);
-}
-
-void
-Tile::init(std::array<int, 3> sop, uint8_t mat_id) {
-    // auto sop = Terrain::sop(xyz);
-    x = sop[0];
-    y = sop[1];
-    z = sop[2];
-    solid_ = false;
-    color_id_ = 0;
-    mat_id_ = mat_id;
-    grow_data_high_ = 0;
-    grow_data_low_ = 0;
-    grow_sink_ = false;
-    grow_source_ = false;
-    grass_ = false;
-}
-
-void
-Tile::init(
-    std::array<int, 3> sop, const terrain::Material* material, uint8_t color_id
-) {
-    init(sop, material->element_id);
-=======
 Tile::Tile(
     std::array<int, 3> sop, const terrain::Material* material, uint8_t color_id
 ) :
@@ -57,7 +17,6 @@
     solid_(false) {
     // set material should not fail so if material is bad for some reason
     // tile should still be fine.
->>>>>>> f1761114
     set_material(material, color_id);
 }
 
@@ -83,14 +42,10 @@
 // If able, set `color_id` to `color_id_`.
 void
 Tile::set_color_id(uint8_t color_id, const terrain::Material* const material) {
-    if (color_id > material->color.size()) {
+    if (color_id >= material->color.size()) {
         return;
     }
-<<<<<<< HEAD
-    if ((mat_id_ != DIRT_ID) | (color_id_ < NUM_GRASS)) {
-=======
-    if ((mat_id_ != DIRT_ID) || (color_id < NUM_GRASS)) {
->>>>>>> f1761114
+    if ((mat_id_ != DIRT_ID) | (color_id < NUM_GRASS)) {
         color_id_ = color_id;
     } // cannot set the color of dirt
 }
