--- conflicted
+++ resolved
@@ -5,16 +5,8 @@
 
 namespace terrain {
 
-<<<<<<< HEAD
-Tile::Tile(
-    TerrainDim3 sop, const terrain::Material* material, ColorId color_id
-) :
-    x(sop.x),
-    y(sop.y), z(sop.z), mat_id_(0), color_id_(0), grow_data_high_(0),
-=======
 Tile::Tile(TerrainDim3 sop, const terrain::Material* material, ColorId color_id) :
     x(sop.x), y(sop.y), z(sop.z), mat_id_(0), color_id_(0), grow_data_high_(0),
->>>>>>> 5db57ecd
     grow_data_low_(0), grow_sink_(false), grow_source_(false), grass_(false),
     solid_(false) {
     // set material should not fail so if material is bad for some reason
