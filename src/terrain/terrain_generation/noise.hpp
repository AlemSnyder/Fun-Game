// -*- lsst-c++ -*-
// Two-dimensional value noise_ based on Hugo Elias's description.
// I did not write this code, but the link to the original no longer exists.

/**
 * @file noise.hpp
 *
 * @brief Defines NoiseGenerator class.
 *
 * @ingroup Terrain
 *
 */

#pragma once

#include <cmath>
#include <cstdint>

#define maxPrimeIndex 10 // The length of NoiseGenerator::primes

namespace terrain {

namespace terrain_generation {

/**
 * @brief Generates two dimensional Perlin noise.
 *
 * @details NoiseGenerator generates two dimensional Perlin noise with cosine
 * interpolation, and geometric persistance. The noise consists of different
 * layers. The first layer is between -1, and 1. Subsequent have twice the
 * frequency, and amplitude of persistance times the previous amplitude.
 */
class NoiseGenerator {
    int num_octaves_ = 7;
    double persistence_ = 0.5;
    int primeIndex_ = 0;

<<<<<<< HEAD
    const int32_t PRIMES[maxPrimeIndex][3] = {
=======
    static constexpr int32_t PRIMES[maxPrimeIndex][3] = {
>>>>>>> 933be89f
        {995615039, 600173719, 701464987},
        {831731269, 162318869, 136250887},
        {174329291, 946737083, 245679977},
        {362489573, 795918041, 350777237},
        {457025711, 880830799, 909678923},
        {787070341, 177340217, 593320781},
        {405493717, 291031019, 391950901},
        {458904767, 676625681, 424452397},
        {531736441, 939683957, 810651871},
        {997169939, 842027887, 423882827}
    };
    
 public:
    /**
     * @brief Construct a new Noise Generator object
     *
     * @param numOctaves the number of noise layers that are generated
     * @param persistence the strength of subsequent noise; between 0, and 1
     * @param primeIndex int for randomization (a worse version of a seed)
     */
    NoiseGenerator(int numOctaves, double persistence, int primeIndex)
    {
        num_octaves_ = numOctaves;
        persistence_ = persistence;
        primeIndex_ = primeIndex % maxPrimeIndex;
    }

    /**
     * @brief Get the value of the noise.
     *
     * @param x postion in x direction
     * @param y postion in y direction
     * @return double the value of the noise
     */
    double getValueNoise(double x, double y);

 private:
    double noise_(int i, int x, int y);
    double smoothed_noise_(int i, int x, int y);
    double interpolate_(double a, double b, double x); // cosine interpolation
    double interpolated_noise_(int i, double x, double y);
};

} // namespace terrain_generation

} // namespace terrain<|MERGE_RESOLUTION|>--- conflicted
+++ resolved
@@ -35,11 +35,7 @@
     double persistence_ = 0.5;
     int primeIndex_ = 0;
 
-<<<<<<< HEAD
-    const int32_t PRIMES[maxPrimeIndex][3] = {
-=======
     static constexpr int32_t PRIMES[maxPrimeIndex][3] = {
->>>>>>> 933be89f
         {995615039, 600173719, 701464987},
         {831731269, 162318869, 136250887},
         {174329291, 946737083, 245679977},
