#include "chunk.hpp"
#include "tile.hpp"
#include "node.hpp"

#include "terrain.hpp"

Chunk::Chunk(int bx, int by, int bz, Terrain * ter_){
    ter = ter_;
    Cx=bx;
    Cy=by;
    Cz=bz;
    for (int x = size * bx; x < size*(1+bx); x++)
    for (int y = size * by; y < size*(1+by); y++)
    for (int z = size * bz; z < size*(1+bz); z++){
        if (ter->can_stand_1(x,y,z)){
<<<<<<< HEAD
            NodeGroup group = NodeGroup(ter->get_tile(x,y,z), 31); // the int determines which paths between two tiles are compliant 31 means anything that is not opposite corner.
            // look at onePath for more information
            node_groups.push_back(group);
            ter->add_NodeGroup(&node_groups.back());
=======
            NodeGroup group = NodeGroup(ter->get_tile(x,y,z));
            NodeGroups.push_back(group);
            ter->add_node_group(&NodeGroups.back());
>>>>>>> 4924d0d2
        }
    }
    for (NodeGroup& NG : node_groups){
        for (const Tile* tile_main : NG.get_tiles()){
<<<<<<< HEAD
            for (const Tile* tile_adjacent : ter->get_adjacent_Tiles(tile_main, 31)){
                if (NodeGroup* to_add = ter->get_NodeGroup(tile_adjacent)){
                    NG.add_adjacent(to_add, 31);
                }
            }
        }
    }

    auto it = node_groups.begin();
    while (it != node_groups.end()){
=======
            for (const Tile* tile_adjacent : ter->get_adjacent_tiles(tile_main, 31)){
                if (NodeGroup* to_add = ter->get_node_group(tile_adjacent)){
                    NG.add_adjacent(to_add);
                }
            }
        }
    }

    //            for (auto path : tile_main->get_adjacent()){//ter->get_adjacent_tiles(tile_main, 31)){
    //            if (path && path.second.is_open()){  //if (NodeGroup* to_add = ter->get_node_group(tile_adjacent)){
    //                NG.add_adjacent(ter->get_node_group(path.first));
>>>>>>> 4924d0d2

        // to merge = get_adjacent_map()
        std::set<NodeGroup*> to_merge;
        for (std::pair<NodeGroup *const, OnePath> other : (it)->get_adjacent_map()){
            if (contains_nodeGroup(other.first)){
                to_merge.insert(other.first);
            }
        }
        R_merge((*it),to_merge);
        it++;
    }
}

void Chunk::R_merge(NodeGroup &G1, std::set<NodeGroup*>& to_merge){
    if (to_merge.size() == 0){
        return;
    }
    std::set<NodeGroup*> new_merge;
    while(to_merge.size()>0){
        auto G2 = to_merge.begin();
        std::map<NodeGroup *, OnePath> to_add = G1.merge_groups(**(G2));
        delNodeGroup(**G2);
        new_merge.erase(*G2);
<<<<<<< HEAD
        ter->add_NodeGroup(&G1);
        for (std::pair<NodeGroup *const, OnePath> NG : to_add){
            if (contains_nodeGroup(NG.first) && &G1 != NG.first){
                new_merge.insert(NG.first);
=======
        ter->add_node_group(&G1);
        for (NodeGroup* NG : to_add){
            if (contains_nodeGroup(NG) && &G1 != NG){
                new_merge.insert(NG);
>>>>>>> 4924d0d2
            }
        }
        to_merge.erase(G2);
    }
    R_merge(G1, new_merge);
}

//Chunk::~Chunk(){

//}

const std::list<NodeGroup>& Chunk::get_node_groups() const {
<<<<<<< HEAD
    return node_groups;
}
std::list<NodeGroup>& Chunk::get_node_groups() {
    return node_groups;
}

void Chunk::add_nodes_to(std::set<const NodeGroup*>& out) const{
    for (auto it = node_groups.begin(); it != node_groups.end(); it++){
        auto elem = *it;
        out.insert(&elem);  // Ptr to element
    }
=======
    return NodeGroups;
}
std::list<NodeGroup>& Chunk::get_node_groups() {
    return NodeGroups;
>>>>>>> 4924d0d2
}

void Chunk::insert_nodes(std::map<const NodeGroup*,Node<const NodeGroup>>& nodes, std::array<float, 3> sop) const {
    for (const NodeGroup& NG : node_groups){
        nodes.insert(std::make_pair(&NG, Node(&NG, Terrain::get_H_cost( NG.sop(), sop) )));
    }
}

void Chunk::delNodeGroup(NodeGroup &NG){
    // remove form ter. tile to group map
<<<<<<< HEAD
    ter->remove_NodeGroup(&NG);
    for (std::pair<NodeGroup *const, OnePath> &adjacent : NG.get_adjacent_map()){
        adjacent.first->remove_adjacent(&NG);
=======
    ter->remove_node_group(&NG);
    for (NodeGroup* adjacent : NG.get_adjacent()){
        adjacent->remove_adjacent(&NG);
>>>>>>> 4924d0d2
    }
    node_groups.remove(NG);
}

void Chunk::mergeNodeGroup(NodeGroup &G1, NodeGroup &G2){
    G1.merge_groups(G2);
    delNodeGroup(G2);
    //return out;
    ter->add_node_group(&G1);
}

inline bool Chunk::contains_nodeGroup(NodeGroup* NG){
    return (NG->get_center_x() >= size * Cx && NG->get_center_x() < size*(1+Cx) && 
            NG->get_center_y() >= size * Cy && NG->get_center_y() < size*(1+Cy) &&
            NG->get_center_z() >= size * Cz && NG->get_center_z() < size*(1+Cz));
}<|MERGE_RESOLUTION|>--- conflicted
+++ resolved
@@ -13,23 +13,16 @@
     for (int y = size * by; y < size*(1+by); y++)
     for (int z = size * bz; z < size*(1+bz); z++){
         if (ter->can_stand_1(x,y,z)){
-<<<<<<< HEAD
             NodeGroup group = NodeGroup(ter->get_tile(x,y,z), 31); // the int determines which paths between two tiles are compliant 31 means anything that is not opposite corner.
             // look at onePath for more information
             node_groups.push_back(group);
-            ter->add_NodeGroup(&node_groups.back());
-=======
-            NodeGroup group = NodeGroup(ter->get_tile(x,y,z));
-            NodeGroups.push_back(group);
-            ter->add_node_group(&NodeGroups.back());
->>>>>>> 4924d0d2
+            ter->add_node_group(&node_groups.back());
         }
     }
     for (NodeGroup& NG : node_groups){
         for (const Tile* tile_main : NG.get_tiles()){
-<<<<<<< HEAD
-            for (const Tile* tile_adjacent : ter->get_adjacent_Tiles(tile_main, 31)){
-                if (NodeGroup* to_add = ter->get_NodeGroup(tile_adjacent)){
+            for (const Tile* tile_adjacent : ter->get_adjacent_tiles(tile_main, 31)){
+                if (NodeGroup* to_add = ter->add_node_group(tile_adjacent)){
                     NG.add_adjacent(to_add, 31);
                 }
             }
@@ -38,19 +31,6 @@
 
     auto it = node_groups.begin();
     while (it != node_groups.end()){
-=======
-            for (const Tile* tile_adjacent : ter->get_adjacent_tiles(tile_main, 31)){
-                if (NodeGroup* to_add = ter->get_node_group(tile_adjacent)){
-                    NG.add_adjacent(to_add);
-                }
-            }
-        }
-    }
-
-    //            for (auto path : tile_main->get_adjacent()){//ter->get_adjacent_tiles(tile_main, 31)){
-    //            if (path && path.second.is_open()){  //if (NodeGroup* to_add = ter->get_node_group(tile_adjacent)){
-    //                NG.add_adjacent(ter->get_node_group(path.first));
->>>>>>> 4924d0d2
 
         // to merge = get_adjacent_map()
         std::set<NodeGroup*> to_merge;
@@ -74,17 +54,10 @@
         std::map<NodeGroup *, OnePath> to_add = G1.merge_groups(**(G2));
         delNodeGroup(**G2);
         new_merge.erase(*G2);
-<<<<<<< HEAD
-        ter->add_NodeGroup(&G1);
+        ter->add_node_group(&G1);
         for (std::pair<NodeGroup *const, OnePath> NG : to_add){
             if (contains_nodeGroup(NG.first) && &G1 != NG.first){
                 new_merge.insert(NG.first);
-=======
-        ter->add_node_group(&G1);
-        for (NodeGroup* NG : to_add){
-            if (contains_nodeGroup(NG) && &G1 != NG){
-                new_merge.insert(NG);
->>>>>>> 4924d0d2
             }
         }
         to_merge.erase(G2);
@@ -97,9 +70,9 @@
 //}
 
 const std::list<NodeGroup>& Chunk::get_node_groups() const {
-<<<<<<< HEAD
     return node_groups;
 }
+
 std::list<NodeGroup>& Chunk::get_node_groups() {
     return node_groups;
 }
@@ -109,12 +82,6 @@
         auto elem = *it;
         out.insert(&elem);  // Ptr to element
     }
-=======
-    return NodeGroups;
-}
-std::list<NodeGroup>& Chunk::get_node_groups() {
-    return NodeGroups;
->>>>>>> 4924d0d2
 }
 
 void Chunk::insert_nodes(std::map<const NodeGroup*,Node<const NodeGroup>>& nodes, std::array<float, 3> sop) const {
@@ -125,15 +92,9 @@
 
 void Chunk::delNodeGroup(NodeGroup &NG){
     // remove form ter. tile to group map
-<<<<<<< HEAD
-    ter->remove_NodeGroup(&NG);
+    ter->remove_node_group(&NG);
     for (std::pair<NodeGroup *const, OnePath> &adjacent : NG.get_adjacent_map()){
         adjacent.first->remove_adjacent(&NG);
-=======
-    ter->remove_node_group(&NG);
-    for (NodeGroup* adjacent : NG.get_adjacent()){
-        adjacent->remove_adjacent(&NG);
->>>>>>> 4924d0d2
     }
     node_groups.remove(NG);
 }
@@ -146,7 +107,7 @@
 }
 
 inline bool Chunk::contains_nodeGroup(NodeGroup* NG){
-    return (NG->get_center_x() >= size * Cx && NG->get_center_x() < size*(1+Cx) && 
+    return (NG->get_center_x() >= size * Cx && NG->get_center_x() < size*(1+Cx) &&
             NG->get_center_y() >= size * Cy && NG->get_center_y() < size*(1+Cy) &&
             NG->get_center_z() >= size * Cz && NG->get_center_z() < size*(1+Cz));
 }