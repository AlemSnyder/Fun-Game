--- conflicted
+++ resolved
@@ -521,34 +521,6 @@
     //std::cout << "adding adjacent" << std::endl;
 }
 
-<<<<<<< HEAD
-=======
-
-//! should be removed
-std::set<Tile *> Terrain::get_adjacent_tiles(const Tile *const tile, uint8_t type) {
-    std::set<Tile *> out;
-
-    for (std::pair<Tile *, OnePath> t : tile->get_adjacent_map()) {
-        if (t.second.compatible(type)) {
-            out.insert(t.first);
-        }
-    }
-    return out;
-}
-//! should be removed
-std::set<const Tile *> Terrain::get_adjacent_tiles(const Tile *const tile, uint8_t type) const {
-    std::set<const Tile *> out;
-
-    for (const std::pair<Tile *,OnePath> t : tile->get_adjacent_map()) {
-        if (t.second.compatible(type)) {
-            out.insert(t.first);
-        }
-    }
-    return out;
-}
-
-
->>>>>>> f4237ea4
 template<class T>
 std::set<Node<const T> *> Terrain::get_adjacent_nodes(const Node<const T> *const node, std::map<const T*, Node<const T>> & nodes, uint8_t path_type) const {
     std::set<Node<const T> *> out;
