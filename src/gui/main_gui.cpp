#include "main_gui.hpp"

#include "../entity/mesh.hpp"
#include "../entity/static_mesh.hpp"
#include "../entity/terrain_mesh.hpp"
#include "../logging.hpp"
#include "../util/files.hpp"
#include "../world.hpp"
#include "controls.hpp"
#include "gui_logging.hpp"
#include "renderer.hpp"
#include "shader.hpp"
#include "shadow_map.hpp"

#include <GL/glew.h>
#include <GLFW/glfw3.h>
#include <glm/glm.hpp>
#include <glm/gtc/matrix_transform.hpp>
#include <glm/gtx/string_cast.hpp>

#include <cstdlib>
#include <vector>

namespace gui {

int
GUITest(World& world) {
    //auto mesh = world.get_mesh_greedy();

    LOG_INFO(logging::opengl_logger, "End of World::get_mesh_greedy");

    voxel_utility::VoxelObject default_trees_voxel(
        files::get_data_path() / "models" / "DefaultTree.qb"
    );

    auto mesh_trees = entity::generate_mesh(default_trees_voxel);

    // initialize logging
    glfwWindowHint(GLFW_OPENGL_DEBUG_CONTEXT, true);
    GLint context_flag;
    glGetIntegerv(GL_CONTEXT_FLAGS, &context_flag);
    if (context_flag & GL_CONTEXT_FLAG_DEBUG_BIT) {
        LOG_INFO(logging::opengl_logger, "GLFW Logging with debug");
        glEnable(GL_DEBUG_OUTPUT);
        glEnable(GL_DEBUG_OUTPUT_SYNCHRONOUS);
        // set gl message call back function
        glDebugMessageCallback(message_callback, 0);
        glDebugMessageControl(
            GL_DONT_CARE, GL_DONT_CARE, GL_DONT_CARE, 0, nullptr, GL_TRUE
        );
    }

    LOG_INFO(logging::opengl_logger, "GLFW Logging initialized");

    // Initialise GLFW
    glewExperimental = true; // Needed for core profile
    if (!glfwInit()) {
        LOG_CRITICAL(logging::opengl_logger, "Failed to initialize GLFW");
        getchar();
        glfwTerminate();
        return -1;
    }

    glfwWindowHint(GLFW_SAMPLES, 4);               // anti-aliasing of 4
    glfwWindowHint(GLFW_CONTEXT_VERSION_MAJOR, 4); // set Major
    glfwWindowHint(GLFW_CONTEXT_VERSION_MINOR, 5); // and Minor version
    glfwWindowHint(
        GLFW_OPENGL_FORWARD_COMPAT,
        GL_TRUE
    ); // To make MacOS happy; should not be needed
    glfwWindowHint(
        GLFW_OPENGL_PROFILE,
        GLFW_OPENGL_CORE_PROFILE
    ); // somehow turning on core profiling

    // Open a window and create its OpenGL context
    // We would expect width and height to be 1024 and 768
    int windowFrameWidth = 1024;
    int windowFrameHeight = 768;
    GLFWwindow* window = glfwCreateWindow(
        windowFrameWidth, windowFrameHeight, "Mane Window", NULL, NULL
    );
    if (window == NULL) {
        LOG_CRITICAL(logging::opengl_logger, "Failed to open GLFW window");
        getchar();
        glfwTerminate();
        return -1;
    }
    glfwMakeContextCurrent(window);

    // But on MacOS X with a retina screen it'll be 1024*2 and 768*2, so we get
    // the actual framebuffer size:
    glfwGetFramebufferSize(window, &windowFrameWidth, &windowFrameHeight);

    LOG_INFO(logging::opengl_logger, "Window initialized");

    // Initialize GLEW
    glewExperimental = true; // Needed for core profile
    if (glewInit() != GLEW_OK) {
        fprintf(stderr, "Failed to initialize GLEW\n");
        getchar();
        glfwTerminate();
        return -1;
    }

    // Ensure we can capture the escape key being pressed below
    glfwSetInputMode(window, GLFW_STICKY_KEYS, GL_TRUE);
    // Hide the mouse and enable unlimited movement
    glfwSetInputMode(window, GLFW_CURSOR, GLFW_CURSOR_DISABLED);

    // Set the mouse at the center of the screen
    glfwPollEvents();
    glfwSetCursorPos(window, windowFrameWidth / 2, windowFrameHeight / 2);

    // Turn on VSync
    glfwSwapInterval(1);

    // Light blue background
    glClearColor(0.42f, 0.79f, 0.94f, 0.0f);

    // Enable depth test
    glEnable(GL_DEPTH_TEST);

    // Accept fragment if it closer to the camera than the former one
    glDepthFunc(GL_LESS);

    // Cull triangles which normal is not towards the camera
    glEnable(GL_CULL_FACE);

    // send color texture to gpu
    terrain::TerrainColorMapping::assign_color_texture();

    GLuint VertexArrayID;
    glGenVertexArrays(1, &VertexArrayID);
    glBindVertexArray(VertexArrayID);

    //  The mesh of the terrain
    world.update_all_chunk_mesh();
    const std::vector<std::shared_ptr<terrain::TerrainMesh>> chunks_mesh = world.get_chunks_mesh();

    LOG_INFO(logging::opengl_logger, "Chunk meshes sent to graphics buffer.");

    // The above is for the world the below is for trees

    std::vector<glm::ivec3> model_matrices;
    // generate positions of trees
<<<<<<< HEAD
    for (unsigned int x = 0; x < world.get_terrain_main().get_X_MAX(); x += 40)
        for (unsigned int y = 0; y < world.get_terrain_main().get_Y_MAX(); y += 40) {
            unsigned int z = world.get_terrain_main().get_Z_solid(x, y) + 1;
=======
    for (size_t x = 0; x < world.terrain_main.get_X_MAX(); x += 40)
        for (size_t y = 0; y < world.terrain_main.get_Y_MAX(); y += 40) {
            size_t z = world.terrain_main.get_Z_solid(x, y) + 1;
>>>>>>> cb00c4f9
            if (z != 1) { // if the position of the ground is not zero
                glm::ivec3 model(x, y, z);
                model_matrices.push_back(model);
            }
        }

    LOG_INFO(logging::opengl_logger, "Number of models: {}", model_matrices.size());
    // static because the mesh does not have moving parts
    // this generates the buffer that holds the mesh data
    terrain::StaticMesh treesMesh(mesh_trees, model_matrices);

    // The quad's FBO. Used only for visualizing the shadow map.
    static const GLfloat g_quad_vertex_buffer_data[] = {
        -1.0f, -1.0f, 0.0f, 1.0f, -1.0f, 0.0f, -1.0f, 1.0f, 0.0f,
        -1.0f, 1.0f,  0.0f, 1.0f, -1.0f, 0.0f, 1.0f,  1.0f, 0.0f,
    };

    GLuint quad_vertexbuffer;
    glGenBuffers(1, &quad_vertexbuffer);
    glBindBuffer(GL_ARRAY_BUFFER, quad_vertexbuffer);
    glBufferData(
        GL_ARRAY_BUFFER, sizeof(g_quad_vertex_buffer_data), g_quad_vertex_buffer_data,
        GL_STATIC_DRAW
    );

    // Create and compile our GLSL program from the shaders
    GLuint quad_programID = load_shaders(
        files::get_resources_path() / "shaders" / "Passthrough.vert",
        files::get_resources_path() / "shaders" / "SimpleTexture.frag"
    );
    GLuint texID = glGetUniformLocation(quad_programID, "texture");

    glm::vec3 light_direction =
        glm::normalize(glm::vec3(40.0f, 8.2f, 120.69f)) // direction
        * 128.0f;                                       // length

    glm::mat4 depth_projection_matrix =
        glm::ortho<float>(0.0f, 192.0f, 0.0f, 192.0f, 0.0f, 128.0f);

    // Renders the Shadow depth map
    ShadowMap SM(4096, 4096);
    SM.set_light_direction(light_direction);
    SM.set_depth_projection_matrix(depth_projection_matrix);

    for (auto m : chunks_mesh) {
        SM.add_mesh(m);
    }
    SM.add_mesh(std::make_shared<terrain::StaticMesh>(treesMesh));

    // renders the world scene
    MainRenderer MR;
    MR.set_light_direction(light_direction);
    MR.set_depth_projection_matrix(depth_projection_matrix);

    for (auto m : chunks_mesh) {
        MR.add_mesh(m);
    }
    MR.add_mesh(std::make_shared<terrain::StaticMesh>(treesMesh));
    MR.set_depth_texture(SM.get_depth_texture());

    unsigned int frame_id = 0;
    bool do_set = false;

    do {
        SM.render_shadow_depth_buffer();
        MR.render(window);

        if (controls::show_shadow_map(window)) {
            glViewport(0, 0, 512, 512);

            // Use our shader
            glUseProgram(quad_programID);

            // Bind our texture in Texture Unit 0
            glActiveTexture(GL_TEXTURE0);
            glBindTexture(GL_TEXTURE_2D, SM.get_depth_texture());
            // Set our "renderedTexture" sampler to use Texture Unit 0
            glUniform1i(texID, 0);

            // first attribute buffer : vertices
            glEnableVertexAttribArray(0);
            glBindBuffer(GL_ARRAY_BUFFER, quad_vertexbuffer);
            glVertexAttribPointer(
                0,        // attribute 0. No particular reason for 0,
                          // but must match the layout in the shader.
                3,        // size
                GL_FLOAT, // type
                GL_FALSE, // normalized?
                0,        // stride
                (void*)0  // array buffer offset
            );

            // Draw the triangle !
            // You have to disable GL_COMPARE_R_TO_TEXTURE above in order to see
            glDrawArrays(GL_TRIANGLES, 0, 6); // 2*3 indices starting
            // at 0 -> 2 triangles
            glDisableVertexAttribArray(0);
        }

        // Swap buffers
        glfwSwapBuffers(window);
        glfwPollEvents();

        // run with debug, to set to true
        if (do_set){
            world.set_tile(frame_id, world.get_material(7), 0);
            do_set = false;
            frame_id ++;
        }

    } // Check if the ESC key was pressed or the window was closed
    while (glfwGetKey(window, GLFW_KEY_ESCAPE) != GLFW_PRESS
           && glfwWindowShouldClose(window) == 0);

    // Cleanup VBO and shader
    glDeleteProgram(quad_programID);

    glDeleteBuffers(1, &quad_vertexbuffer);
    glDeleteVertexArrays(1, &VertexArrayID);

    // Close OpenGL window and terminate GLFW
    glfwTerminate();

    return 0;
}

} // namespace gui<|MERGE_RESOLUTION|>--- conflicted
+++ resolved
@@ -144,15 +144,9 @@
 
     std::vector<glm::ivec3> model_matrices;
     // generate positions of trees
-<<<<<<< HEAD
-    for (unsigned int x = 0; x < world.get_terrain_main().get_X_MAX(); x += 40)
-        for (unsigned int y = 0; y < world.get_terrain_main().get_Y_MAX(); y += 40) {
-            unsigned int z = world.get_terrain_main().get_Z_solid(x, y) + 1;
-=======
-    for (size_t x = 0; x < world.terrain_main.get_X_MAX(); x += 40)
-        for (size_t y = 0; y < world.terrain_main.get_Y_MAX(); y += 40) {
-            size_t z = world.terrain_main.get_Z_solid(x, y) + 1;
->>>>>>> cb00c4f9
+    for (size_t x = 0; x < world.get_terrain_main().get_X_MAX(); x += 40)
+        for (size_t y = 0; y < world.get_terrain_main().get_Y_MAX(); y += 40) {
+            size_t z = world.get_terrain_main().get_Z_solid(x, y) + 1;
             if (z != 1) { // if the position of the ground is not zero
                 glm::ivec3 model(x, y, z);
                 model_matrices.push_back(model);
