--- conflicted
+++ resolved
@@ -58,12 +58,9 @@
     do {
         controls::computeMatricesFromInputs(window);
         glfwGetWindowSize(window, &window_width, &window_height);
-<<<<<<< HEAD
+
         main_scene.update_light_direction();
         main_scene.update(window_width, window_width);
-=======
-        main_scene.update(window_width, window_height);
->>>>>>> 13097ce9
 
         main_scene.copy_to_window(window_width, window_height);
 
