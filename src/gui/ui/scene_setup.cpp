#include "scene_setup.hpp"

#include "../render/graphics_shaders/program_handler.hpp"
#include "../render/graphics_shaders/shader_program.hpp"
#include "../render/structures/screen_data.hpp"
#include "../render/structures/star_data.hpp"
#include "../render/structures/static_mesh.hpp"
#include "../render/structures/uniform_types.hpp"
#include "gui/render/structures/floating_instanced_i_mesh.hpp"
#include "render_programs.hpp"
#include "world/entity/object_handler.hpp"

#include <glm/gtc/matrix_transform.hpp>

#include <functional>
#include <memory>

namespace gui {

// Setup a scene object.
// This is a helper function such that exists so that both programs with, and
// without imgui load the same scene.
// Its not in scene because I want to keep this out of the game engine part of
// the code base.
void
setup(
    Scene& scene, shader::ShaderHandler& shader_handler, world::World& world,
    world::Climate& climate
) {
    // assign map from all color ids to each color
    // to package as a texture
    terrain::TerrainColorMapping::assign_color_mapping(world.get_materials());
    // send color texture to gpu
    // terrain::TerrainColorMapping::assign_color_texture();
    // parallel program to generate a mesh for each chunk
    world.update_all_chunks_mesh();

    auto terrain_mesh = world.get_terrain_mesh();

    auto star_shape = climate.get_sun_data();

    auto star_data = climate.get_stars_data();

    // clang-format off

    ///////////////////////////////////////////////////////////////////////////
    //  Load all programs from files.                                        //
    ///////////////////////////////////////////////////////////////////////////

    // Renders the chunks
    shader::Program& chunks_render_program = shader_handler.load_program(
        "Render Chunks",
        files::get_resources_path() / "shaders" / "scene" / "ShadowMapping.vert",
        files::get_resources_path() / "shaders" / "scene" / "ShadowMapping.frag"
    );
    // Renders the chunk' shadows
    shader::Program& chunks_shadow_program = shader_handler.load_program(
        "Shadow Chunks",
        files::get_resources_path() / "shaders" / "scene" / "DepthRTT.vert",
        files::get_resources_path() / "shaders" / "scene" / "DepthRTT.frag"
    );

    // Renders the tile entities (flowers)
    shader::Program& tile_entity_render_program = shader_handler.load_program(
        "Tile Entity Render",
        files::get_resources_path() / "shaders" / "scene" / "TileEntity.vert",
        files::get_resources_path() / "shaders" / "scene" / "TileEntity.frag"
    );

<<<<<<< HEAD
    shader::Program& tile_entity_shadow_program = shader_handler.load_program(
        "Tile Entity Render",
        files::get_resources_path() / "shaders" / "scene" / "DepthRTTEntity.vert",
        files::get_resources_path() / "shaders" / "scene" / "DepthRTT.frag"
    );


    shader::Program& entity_render_program = shader_handler.load_program(
=======
    // Renders the objects (trees)
    shader::Program& object_render_program = shader_handler.load_program(
>>>>>>> 5fd3e586
        "Instanced Render",
        files::get_resources_path() / "shaders" / "scene" / "ShadowMappingInstanced.vert",
        files::get_resources_path() / "shaders" / "scene" / "ShadowMapping.frag"
    );

    // Renders the shadows of the objects
    shader::Program& object_shadow_program = shader_handler.load_program(
        "Instanced Shadow Map",
        files::get_resources_path() / "shaders" / "scene" / "DepthRTTInstanced.vert",
        files::get_resources_path() / "shaders" / "scene" / "DepthRTT.frag"
    );

    // Renders the sky background
    shader::Program& sky_program = shader_handler.load_program(
        "Sky",
        files::get_resources_path() / "shaders" / "background" / "Sky.vert",
        files::get_resources_path() / "shaders" / "background" / "Sky.frag"
    );

    // Renders the  stars
    shader::Program& stars_program = shader_handler.load_program(
        "Stars",
        files::get_resources_path() / "shaders" / "background" / "Stars.vert",
        files::get_resources_path() / "shaders" / "background" / "Stars.frag"
    );

    // Renders the sun
    shader::Program& sun_program = shader_handler.load_program(
        "Sun",
        files::get_resources_path() / "shaders" / "background" / "Sun.vert",
        files::get_resources_path() / "shaders" / "background" / "Sun.frag"
    );

    // Renders the entities things not fixed to tile positions
    shader::Program& entity_render_program = shader_handler.load_program(
        "Entity",
        files::get_resources_path() / "shaders" / "scene" / "Entity.vert",
        files::get_resources_path() / "shaders" / "Red.frag"
    );

    ///////////////////////////////////////////////////////////////////////////
    // Initialize the uniforms                                               //
    ///////////////////////////////////////////////////////////////////////////

    auto matrix_view_projection_uniform =
        std::make_shared<render::MatrixViewProjection>();

    auto view_matrix_uniform =
        std::make_shared<render::ViewMatrix>();

    auto light_depth_projection_uniform =
        std::make_shared<render::LightDepthProjection>(&scene.get_shadow_map());

    auto light_depth_texture_projection_uniform =
        std::make_shared<render::LightDepthTextureProjection>(&scene.get_shadow_map());

    auto shadow_texture_uniform =
        std::make_shared<render::TextureUniform>(gpu_data::GPUDataType::SAMPLER_2D_SHADOW, 1);

    auto material_color_texture_uniform =
        std::make_shared<render::TextureUniform>(gpu_data::GPUDataType::SAMPLER_1D, 0);

    auto entity_color_texture_uniform =
        std::make_shared<render::TextureUniform>(gpu_data::GPUDataType::SAMPLER_2D, 0);

    auto spectral_light_color_uniform =
        std::make_shared<render::SpectralLight>(scene.get_lighting_environment());

    auto diffuse_light_color_uniform =
        std::make_shared<render::DiffuseLight>(scene.get_lighting_environment());

    auto light_direction_uniform =
        std::make_shared<render::LightDirection>(scene.get_lighting_environment());

    auto matrix_view_inverse_projection =
        std::make_shared<render::MatrixViewInverseProjection>();

    auto pixel_projection =
        std::make_shared<render::PixelProjection>();

    auto star_rotation_uniform =
        std::make_shared<render::StarRotationUniform>(scene.get_lighting_environment());

    ///////////////////////////////////////////////////////////////////////////
    // Link all uniforms to their respective programs                        //
    ///////////////////////////////////////////////////////////////////////////

    chunks_render_program.set_uniform(matrix_view_projection_uniform, "MVP");
    chunks_render_program.set_uniform(view_matrix_uniform, "view_matrix");
    chunks_render_program.set_uniform(light_direction_uniform, "light_direction");
    chunks_render_program.set_uniform(light_depth_texture_projection_uniform, "depth_texture_projection");
    chunks_render_program.set_uniform(shadow_texture_uniform, "shadow_texture");
    chunks_render_program.set_uniform(material_color_texture_uniform, "material_color_texture");
    chunks_render_program.set_uniform(spectral_light_color_uniform, "direct_light_color");
    chunks_render_program.set_uniform(diffuse_light_color_uniform, "diffuse_light_color");

    chunks_shadow_program.set_uniform(light_depth_projection_uniform, "depth_MVP");

    tile_entity_render_program.set_uniform(matrix_view_projection_uniform, "MVP");
    tile_entity_render_program.set_uniform(view_matrix_uniform, "view_matrix");
    tile_entity_render_program.set_uniform(light_direction_uniform, "light_direction");
    tile_entity_render_program.set_uniform(light_depth_texture_projection_uniform, "depth_texture_projection");
    tile_entity_render_program.set_uniform(shadow_texture_uniform, "shadow_texture");
    tile_entity_render_program.set_uniform(entity_color_texture_uniform, "material_color_texture");
    tile_entity_render_program.set_uniform(spectral_light_color_uniform, "direct_light_color");
    tile_entity_render_program.set_uniform(diffuse_light_color_uniform, "diffuse_light_color");

    object_render_program.set_uniform(matrix_view_projection_uniform, "MVP");
    object_render_program.set_uniform(view_matrix_uniform, "view_matrix");
    object_render_program.set_uniform(light_direction_uniform, "light_direction");
    object_render_program.set_uniform(light_depth_texture_projection_uniform, "depth_texture_projection");
    object_render_program.set_uniform(shadow_texture_uniform, "shadow_texture");
    object_render_program.set_uniform(material_color_texture_uniform, "material_color_texture");
    object_render_program.set_uniform(spectral_light_color_uniform, "direct_light_color");
    object_render_program.set_uniform(diffuse_light_color_uniform, "diffuse_light_color");

    object_shadow_program.set_uniform(light_depth_projection_uniform, "depth_MVP");

    sky_program.set_uniform(matrix_view_inverse_projection, "MVIP");
    sky_program.set_uniform(light_direction_uniform, "light_direction");
    sky_program.set_uniform(spectral_light_color_uniform, "direct_light_color");

    stars_program.set_uniform(matrix_view_projection_uniform, "MVP");
    stars_program.set_uniform(pixel_projection, "pixel_projection");
    stars_program.set_uniform(star_rotation_uniform, "star_rotation");
    stars_program.set_uniform(light_direction_uniform, "light_direction");

    sun_program.set_uniform(matrix_view_projection_uniform, "MVP");
    sun_program.set_uniform(pixel_projection, "pixel_projection");
    sun_program.set_uniform(light_direction_uniform, "light_direction");
    sun_program.set_uniform(spectral_light_color_uniform, "direct_light_color");

    entity_render_program.set_uniform(matrix_view_projection_uniform, "MVP");

    ///////////////////////////////////////////////////////////////////////////
    // program setup functions                                               //
    ///////////////////////////////////////////////////////////////////////////
    // Anything the renders something in the world
    std::function<void()> chunk_render_setup = []() {
        // Cull back-facing triangles -> draw only front-facing triangles
        glEnable(GL_CULL_FACE);
        glCullFace(GL_BACK);
        // Enable the depth test, and enable drawing to the depth texture
        glEnable(GL_DEPTH_TEST);
        glDepthFunc(GL_LESS);
        glDepthMask(GL_TRUE);
    };

    // Overwrites anything that was there before
    std::function<void()> sky_render_setup = []() {
        // Draw over everything
        glDisable(GL_CULL_FACE);
        // The sky has no depth
        glDisable(GL_DEPTH_TEST);
        glDepthMask(GL_FALSE);
    };

    // the programs
    // chunks
    auto chunks_render_pipeline = std::make_shared<shader::ShaderProgram_MultiElements>(
        chunks_render_program, chunk_render_setup
    );

    // chunks shadow
    auto chunks_shadow_pipeline = std::make_shared<shader::ShaderProgram_MultiElements>(
        chunks_shadow_program, chunk_render_setup
    );

    auto object_render_pipeline = std::make_shared<shader::ShaderProgram_ElementsInstanced>(
        object_render_program, chunk_render_setup
    );

    auto entity_shadow_pipeline = std::make_shared<shader::ShaderProgram_ElementsInstanced>(
        object_shadow_program, chunk_render_setup
    );

<<<<<<< HEAD
    auto tile_entity_shadow_pipeline =
        std::make_shared<shader::ShaderProgram_ElementsInstanced>(
            tile_entity_shadow_program, chunk_render_setup,
            chunks_render_program_uniforms
        );

    auto tile_entity_render_pipeline =
        std::make_shared<shader::ShaderProgram_ElementsInstanced>(
            tile_entity_render_program, chunk_render_setup,
            chunks_render_program_uniforms
        );
=======
    auto tile_entity_render_pipeline = std::make_shared<shader::ShaderProgram_ElementsInstanced>(
        tile_entity_render_program, chunk_render_setup
    );
>>>>>>> 5fd3e586

    auto entity_render_pipeline = std::make_shared<shader::ShaderProgram_ElementsInstanced>(
        entity_render_program, chunk_render_setup
    );

    // sky
    auto sky_pipeline = std::make_shared<shader::ShaderProgram_Standard>(
        sky_program, sky_render_setup
    );

    // star
    auto star_pipeline = std::make_shared<shader::ShaderProgram_Instanced>(
        stars_program, sky_render_setup
    );

    // sun
    auto sun_pipeline = std::make_shared<shader::ShaderProgram_Standard>(
        sun_program, sky_render_setup
    );
    // clang-format on

    // assign data
    sky_pipeline->data.push_back(scene.get_screen_data());
    star_pipeline->data.push_back(star_data);
    sun_pipeline->data.push_back(star_shape);

    terrain_mesh->set_shadow_texture(scene.get_shadow_map().get_depth_texture());
    chunks_render_pipeline->data.push_back(terrain_mesh.get());
    chunks_shadow_pipeline->data.push_back(terrain_mesh.get());

    // TODO send terrain_mesh to a render program

    auto z = world.get_terrain_main().get_Z_solid(5, 5, 50);

    world.spawn_entity("base/Test_Entity", {5, 5, z + 1});

    render_programs_t object_render_programs{
        .entity_render_program = entity_render_pipeline,
        .tile_object_render_program = tile_entity_render_pipeline};

    // attach the world objects to the render program
    world::entity::ObjectHandler& object_handler =
        world::entity::ObjectHandler::instance();
    for (auto& [id, object] : object_handler) {
        if (!object) {
            continue;
        }

        object->init_render(object_render_programs);
    }

    // attach program to scene
<<<<<<< HEAD
    scene.shadow_attach(chunks_shadow_program);
    scene.shadow_attach(entity_shadow_program_execute);
    scene.shadow_attach(tile_entity_shadow_pipeline);
=======
    scene.shadow_attach(chunks_shadow_pipeline);
    scene.shadow_attach(entity_shadow_pipeline);
>>>>>>> 5fd3e586

    scene.add_mid_ground_renderer(chunks_render_pipeline);
    //    scene.add_mid_ground_renderer(entity_render_pipeline); this seems wrong
    scene.add_mid_ground_renderer(tile_entity_render_pipeline);
    scene.add_mid_ground_renderer(entity_render_pipeline);

    scene.add_background_ground_renderer(sky_pipeline);
    scene.add_background_ground_renderer(star_pipeline);
    scene.add_background_ground_renderer(sun_pipeline);

    object_handler.start_update();
}

} // namespace gui<|MERGE_RESOLUTION|>--- conflicted
+++ resolved
@@ -67,19 +67,14 @@
         files::get_resources_path() / "shaders" / "scene" / "TileEntity.frag"
     );
 
-<<<<<<< HEAD
     shader::Program& tile_entity_shadow_program = shader_handler.load_program(
         "Tile Entity Render",
         files::get_resources_path() / "shaders" / "scene" / "DepthRTTEntity.vert",
         files::get_resources_path() / "shaders" / "scene" / "DepthRTT.frag"
     );
 
-
-    shader::Program& entity_render_program = shader_handler.load_program(
-=======
     // Renders the objects (trees)
     shader::Program& object_render_program = shader_handler.load_program(
->>>>>>> 5fd3e586
         "Instanced Render",
         files::get_resources_path() / "shaders" / "scene" / "ShadowMappingInstanced.vert",
         files::get_resources_path() / "shaders" / "scene" / "ShadowMapping.frag"
@@ -197,6 +192,16 @@
     object_render_program.set_uniform(diffuse_light_color_uniform, "diffuse_light_color");
 
     object_shadow_program.set_uniform(light_depth_projection_uniform, "depth_MVP");
+
+    entity_render_program.set_uniform(matrix_view_projection_uniform, "MVP");
+    entity_render_program.set_uniform(view_matrix_uniform, "view_matrix");
+    entity_render_program.set_uniform(light_direction_uniform, "light_direction");
+    entity_render_program.set_uniform(light_depth_texture_projection_uniform, "depth_texture_projection");
+    entity_render_program.set_uniform(shadow_texture_uniform, "shadow_texture");
+    entity_render_program.set_uniform(material_color_texture_uniform, "material_color_texture");
+    entity_render_program.set_uniform(spectral_light_color_uniform, "direct_light_color");
+    entity_render_program.set_uniform(diffuse_light_color_uniform, "diffuse_light_color");
+
 
     sky_program.set_uniform(matrix_view_inverse_projection, "MVIP");
     sky_program.set_uniform(light_direction_uniform, "light_direction");
@@ -252,27 +257,17 @@
         object_render_program, chunk_render_setup
     );
 
-    auto entity_shadow_pipeline = std::make_shared<shader::ShaderProgram_ElementsInstanced>(
+    auto object_shadow_pipeline = std::make_shared<shader::ShaderProgram_ElementsInstanced>(
         object_shadow_program, chunk_render_setup
     );
 
-<<<<<<< HEAD
-    auto tile_entity_shadow_pipeline =
-        std::make_shared<shader::ShaderProgram_ElementsInstanced>(
-            tile_entity_shadow_program, chunk_render_setup,
-            chunks_render_program_uniforms
-        );
-
-    auto tile_entity_render_pipeline =
-        std::make_shared<shader::ShaderProgram_ElementsInstanced>(
-            tile_entity_render_program, chunk_render_setup,
-            chunks_render_program_uniforms
-        );
-=======
+    auto tile_entity_shadow_pipeline = std::make_shared<shader::ShaderProgram_ElementsInstanced>(
+        tile_entity_shadow_program, chunk_render_setup
+    );
+
     auto tile_entity_render_pipeline = std::make_shared<shader::ShaderProgram_ElementsInstanced>(
         tile_entity_render_program, chunk_render_setup
     );
->>>>>>> 5fd3e586
 
     auto entity_render_pipeline = std::make_shared<shader::ShaderProgram_ElementsInstanced>(
         entity_render_program, chunk_render_setup
@@ -325,19 +320,15 @@
     }
 
     // attach program to scene
-<<<<<<< HEAD
-    scene.shadow_attach(chunks_shadow_program);
-    scene.shadow_attach(entity_shadow_program_execute);
+    scene.shadow_attach(chunks_shadow_pipeline);
+    scene.shadow_attach(object_shadow_pipeline);
     scene.shadow_attach(tile_entity_shadow_pipeline);
-=======
-    scene.shadow_attach(chunks_shadow_pipeline);
-    scene.shadow_attach(entity_shadow_pipeline);
->>>>>>> 5fd3e586
 
     scene.add_mid_ground_renderer(chunks_render_pipeline);
-    //    scene.add_mid_ground_renderer(entity_render_pipeline); this seems wrong
+    scene.add_mid_ground_renderer(object_render_pipeline);
     scene.add_mid_ground_renderer(tile_entity_render_pipeline);
     scene.add_mid_ground_renderer(entity_render_pipeline);
+
 
     scene.add_background_ground_renderer(sky_pipeline);
     scene.add_background_ground_renderer(star_pipeline);
