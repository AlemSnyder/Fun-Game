--- conflicted
+++ resolved
@@ -1,13 +1,8 @@
 #include "scene_setup.hpp"
 
-<<<<<<< HEAD
-#include "../render/array_buffer/screen_data.hpp"
-#include "../render/array_buffer/star_data.hpp"
-#include "../render/array_buffer/static_mesh.hpp"
-=======
 #include "../render/gpu_data/screen_data.hpp"
 #include "../render/gpu_data/star_data.hpp"
->>>>>>> e68e89fe
+#include "../render/gpu_data/static_mesh.hpp"
 #include "../render/graphics_shaders/program_handler.hpp"
 #include "../render/graphics_shaders/shader_program.hpp"
 #include "../render/uniform_types.hpp"
@@ -23,15 +18,10 @@
 // Its not in scene because I want to keep this out of the game engine part of
 // the code base.
 void
-<<<<<<< HEAD
 setup(Scene& scene, shader::ShaderHandler& shader_handler, world::World& world) {
     // assign map from all color ids to each color
     // to package as a texture
 
-=======
-setup(Scene& scene, shader::ShaderHandler& shader_handler, World& world) {
-    // assign map from all color ids to each color to package as a texture
->>>>>>> e68e89fe
     terrain::TerrainColorMapping::assign_color_mapping(world.get_materials());
     // send color texture to gpu
     terrain::TerrainColorMapping::assign_color_texture();
@@ -60,18 +50,17 @@
         files::get_resources_path() / "shaders" / "scene" / "DepthRTT.frag"
     );
 
-<<<<<<< HEAD
     shader::Program& entity_render_program = shader_handler.load_program(
-        files::get_resources_path() / "shaders" / "scene"
-            / "ShadowMappingInstanced.vert",
+        "Instanced Render",
+        files::get_resources_path() / "shaders" / "scene" / "ShadowMappingInstanced.vert",
         files::get_resources_path() / "shaders" / "scene" / "ShadowMapping.frag"
     );
     shader::Program& entity_shadow_program = shader_handler.load_program(
+        "Instanced Shadow Map",
         files::get_resources_path() / "shaders" / "scene" / "DepthRTTInstanced.vert",
         files::get_resources_path() / "shaders" / "scene" / "DepthRTT.frag"
     );
 
-=======
     shader::Program& sky_program = shader_handler.load_program(
         "Sky",
         files::get_resources_path() / "shaders" / "background" / "Sky.vert",
@@ -92,7 +81,6 @@
     // clang-format on
 
     // These are uniforms
->>>>>>> e68e89fe
     auto matrix_view_projection_uniform =
         std::make_shared<render::MatrixViewProjection>();
 
@@ -194,10 +182,25 @@
         shadow_program, chunk_render_setup, chunks_shadow_program_uniforms
     );
 
-<<<<<<< HEAD
-    scene.shadow_attach(chunks_shadow_program);
-
-    scene.add_mid_ground_renderer(chunks_render_program);
+    // sky
+    auto sky_renderer = std::make_shared<shader::ShaderProgram_Standard>(
+        sky_program, sky_render_setup, sky_render_program_uniforms
+    );
+
+    // star
+    auto star_renderer = std::make_shared<shader::ShaderProgram_Instanced>(
+        stars_program, sky_render_setup, star_render_program_uniforms
+    );
+
+    // sun
+    auto sun_renderer = std::make_shared<shader::ShaderProgram_Standard>(
+        sun_program, sky_render_setup, sun_render_program_uniforms
+    );
+
+    // assign data
+    sky_renderer->data.push_back(screen_data);
+    star_renderer->data.push_back(star_data);
+    sun_renderer->data.push_back(star_shape);
 
     for (const auto& chunk_mesh : terrain_mesh) {
         chunk_mesh->set_shadow_texture(scene.get_shadow_map().get_depth_texture());
@@ -242,63 +245,10 @@
     // static because the mesh does not have moving parts
     // this generates the buffer that holds the mesh data
     auto gpu_trees_data =
-        std::make_shared<data_structures::StaticMesh>(mesh_trees, model_matrices);
+        std::make_shared<gpu_data::StaticMesh>(mesh_trees, model_matrices);
     entity_shadow_program_execute->data.push_back(gpu_trees_data);
     entity_render_program_execute->data.push_back(gpu_trees_data);
 
-    shader::Program& sky_program = shader_handler.load_program(
-        files::get_resources_path() / "shaders" / "background" / "Sky.vert",
-        files::get_resources_path() / "shaders" / "background" / "Sky.frag"
-    );
-
-    shader::Program& stars_program = shader_handler.load_program(
-        files::get_resources_path() / "shaders" / "background" / "Stars.vert",
-        files::get_resources_path() / "shaders" / "background" / "Stars.frag"
-    );
-
-    shader::Program& sun_program = shader_handler.load_program(
-        files::get_resources_path() / "shaders" / "background" / "Sun.vert",
-        files::get_resources_path() / "shaders" / "background" / "Sun.frag"
-    );
-
-    auto matrix_view_inverse_projection =
-        std::make_shared<render::MatrixViewInverseProjection>();
-
-    auto pixel_projection = std::make_shared<render::PixelProjection>();
-
-    auto star_rotation_uniform =
-        std::make_shared<render::StarRotationUniform>(scene.get_lighting_environment());
-
-=======
->>>>>>> e68e89fe
-    // sky
-    auto sky_renderer = std::make_shared<shader::ShaderProgram_Standard>(
-        sky_program, sky_render_setup, sky_render_program_uniforms
-    );
-
-    // star
-    auto star_renderer = std::make_shared<shader::ShaderProgram_Instanced>(
-        stars_program, sky_render_setup, star_render_program_uniforms
-    );
-
-    // sun
-    auto sun_renderer = std::make_shared<shader::ShaderProgram_Standard>(
-        sun_program, sky_render_setup, sun_render_program_uniforms
-    );
-
-    // assign data
-    sky_renderer->data.push_back(screen_data);
-    star_renderer->data.push_back(star_data);
-    sun_renderer->data.push_back(star_shape);
-
-    for (const auto& chunk_mesh : terrain_mesh) {
-        chunk_mesh->set_shadow_texture(scene.get_shadow_map().get_depth_texture());
-        chunks_render_program->data.push_back(chunk_mesh);
-    }
-
-    for (const auto& chunk_mesh : terrain_mesh) {
-        chunks_shadow_program->data.push_back(chunk_mesh);
-    }
 
     // attach program to scene
     scene.shadow_attach(chunks_shadow_program);
