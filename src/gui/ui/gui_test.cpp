--- conflicted
+++ resolved
@@ -87,7 +87,8 @@
 
     // shader::UniformsVector sky_render_program_uniforms(
     //     std::vector<std::shared_ptr<shader::Uniform>>(
-    //         {pixel_projection, matrix_view_inverse_projection, light_direction_uniform,
+    //         {pixel_projection, matrix_view_inverse_projection,
+    //         light_direction_uniform,
     //          spectral_light_color_uniform}
     //     )
     // );
@@ -97,9 +98,8 @@
     sky_program.set_uniform(light_direction_uniform, "light_direction");
     sky_program.set_uniform(spectral_light_color_uniform, "direct_light_color");
 
-    auto sky_renderer2 = std::make_shared<shader::ShaderProgram_Standard>(
-        sky_program, sky_render_setup
-    );
+    auto sky_renderer2 =
+        std::make_shared<shader::ShaderProgram_Standard>(sky_program, sky_render_setup);
 
     auto sky_renderer = std::make_shared<shader::ShaderProgram_Standard>(
         blue_program, sky_render_setup
@@ -303,9 +303,8 @@
     auto star_rotation_uniform =
         std::make_shared<render::StarRotationUniform>(lighting_environment);
 
-    auto sky_renderer2 = std::make_shared<shader::ShaderProgram_Standard>(
-        sky_program, sky_render_setup
-    );
+    auto sky_renderer2 =
+        std::make_shared<shader::ShaderProgram_Standard>(sky_program, sky_render_setup);
 
     auto blue_background = std::make_shared<shader::ShaderProgram_Standard>(
         blue_program, sky_render_setup
@@ -330,8 +329,6 @@
         stars_program, star_render_setup
     );
 
-    
-
     GLuint VertexArrayID;
     glGenVertexArrays(1, &VertexArrayID);
     VertexBufferHandler::instance().bind_vertex_buffer(VertexArrayID);
@@ -369,29 +366,7 @@
 
         blue_background->render(window_width, window_height, 0);
 
-<<<<<<< HEAD
         star_renderer->render(window_width, window_height, 0);
-=======
-        // star_renderer->render(window_width, window_height, 0);
-
-        stars_program.use_program();
-
-        for (auto uniform : star_render_program_uniforms) {
-            GLint uniform_id = stars_program.get_uniform(uniform->get_name());
-            if (uniform_id != 0)
-                uniform->bind(uniform_id);
-        }
-
-        climate.get_stars_data()->bind();
-
-        glDrawArraysInstanced(
-            GL_TRIANGLE_STRIP,                        // mode
-            0,                                        // start
-            4,                                        // number of vertices
-            climate.get_stars_data()->get_num_stars() // number of models
-
-        );
->>>>>>> 43aacd52
 
         glfwSwapBuffers(window);
         glfwPollEvents();
