#include "scene.hpp"

#include "../../entity/mesh.hpp"
#include "../handler.hpp"

#include <GLFW/glfw3.h> // Will drag system OpenGL headers

<<<<<<< HEAD
#define SAMPLES 4
=======
namespace gui {

Scene::Scene(
    World& world, screen_size_t window_width, screen_size_t window_height,
    uint32_t shadow_map_width_height
) :
    world_(world),
    fbo(window_width, window_height, 4),
    SM(shadow_map_width_height, shadow_map_width_height),
    treesMesh(
        entity::generate_mesh(voxel_utility::VoxelObject(
            files::get_data_path() / "models" / "DefaultTree.qb"
        )),
        get_model_matrices_temp(world_)
    ) {
    // send color texture to gpu
    terrain::TerrainColorMapping::assign_color_texture();

    world_.update_all_chunks_mesh();
    LOG_INFO(logging::opengl_logger, "End of world::get_mesh_greedy");
    auto chunk_meshes = world_.get_chunks_mesh();
    LOG_INFO(logging::opengl_logger, "Chunk meshes sent to graphics buffer.");

    glm::vec3 light_direction =
        glm::normalize(glm::vec3(40.0f, 8.2f, 120.69f)) // direction
        * 128.0f;                                       // length

    glm::mat4 depth_projection_matrix =
        glm::ortho<float>(0.0f, 192.0f, 0.0f, 192.0f, 0.0f, 128.0f);

    // Renders the Shadow depth map
    SM.set_light_direction(light_direction);
    SM.set_depth_projection_matrix(depth_projection_matrix);

    for (std::shared_ptr<data_structures::TerrainMesh> m : chunk_meshes) {
        SM.add_mesh(m);
        MR.add_mesh(m);
    }
    SM.add_mesh(std::make_shared<data_structures::StaticMesh>(treesMesh));
>>>>>>> 959dcf81

namespace gui {

Scene::Scene(
    uint32_t window_width, uint32_t window_height, uint32_t shadow_map_width_height
) :
    fbo(window_width, window_height, SAMPLES),
    shadow_map_(shadow_map_width_height, shadow_map_width_height), SR(), QRMS() {}

<<<<<<< HEAD
// add model attach functions.

void
Scene::update(GLFWwindow* window) {
    FrameBufferHandler::bind_fbo(shadow_map_.get_frame_buffer());
    glClear(GL_COLOR_BUFFER_BIT | GL_DEPTH_BUFFER_BIT);
=======
    render::QuadRendererMultisample QRMS;

    render::SkyRenderer SR;
>>>>>>> 959dcf81

    for (const auto& shadow : SMR) {
        shadow->render_shadow_map(
            shadow_map_.get_shadow_width(), shadow_map_.get_shadow_height(),
            shadow_map_.get_frame_buffer()
        );
    }

<<<<<<< HEAD
    FrameBufferHandler::bind_fbo(fbo.get_frame_buffer_name());
=======
void
Scene::update(GLFWwindow* window) {
    SM.render_shadow_depth_buffer();
    // clear the frame buffer each frame
    FrameBufferHandler::getInstance().bind_fbo(fbo.get_frame_buffer_name());
>>>>>>> 959dcf81
    glClear(GL_COLOR_BUFFER_BIT | GL_DEPTH_BUFFER_BIT);

    SR.render(window, fbo.get_depth_buffer_name());

    for (const auto& render : FBR) {
        render->render_frame_buffer(window, fbo.get_depth_buffer_name());
    }

    for (const auto& render : FBMR) {
        render->render_frame_buffer_multisample(window, fbo.get_depth_buffer_name());
    }

    QRMS.render(
        fbo.get_width(), fbo.get_height(), fbo.get_num_samples(),
        fbo.get_texture_name(), fbo.get_frame_buffer_single()
    );
}

GLuint
Scene::get_scene() {
    return fbo.get_single_sample_texture();
}

GLuint
Scene::get_depth_texture() {
<<<<<<< HEAD
    return shadow_map_.get_depth_texture();
=======
    return SM.get_depth_texture();
>>>>>>> 959dcf81
}

uint32_t
Scene::get_shadow_width() {
<<<<<<< HEAD
    return shadow_map_.get_shadow_width();
=======
    return SM.get_shadow_width();
>>>>>>> 959dcf81
}

uint32_t
Scene::get_shadow_height() {
<<<<<<< HEAD
    return shadow_map_.get_shadow_height();
}

void
Scene::shadow_attach(const std::shared_ptr<render_to::shadow_map>& shadow) {
    SMR.push_back(shadow);
}

void
Scene::frame_buffer_attach(const std::shared_ptr<render_to::frame_buffer>& render) {
    FBR.push_back(render);
}

void
Scene::frame_buffer_multisample_attach(
    const std::shared_ptr<render_to::frame_buffer_multisample>& render
) {
    FBMR.push_back(render);
}

void
Scene::set_shadow_light_direction(glm::vec3 light_direction) {
    shadow_map_.set_light_direction(light_direction);
}

void
Scene::set_shadow_depth_projection_matrix(glm::mat4 depth_projection_matrix) {
    shadow_map_.set_depth_projection_matrix(depth_projection_matrix);
}

=======
    return SM.get_shadow_height();
}

std::vector<glm::ivec3>
Scene::get_model_matrices_temp(World& world) {
    std::vector<glm::ivec3> model_matrices;
    // generate positions of trees
    for (unsigned int x = 0; x < world.get_terrain_main().get_X_MAX(); x += 40)
        for (unsigned int y = 0; y < world.get_terrain_main().get_Y_MAX(); y += 40) {
            unsigned int z = world.get_terrain_main().get_Z_solid(x, y) + 1;
            if (z != 1) { // if the position of the ground is not zero
                glm::ivec3 model(x, y, z);
                model_matrices.push_back(model);
            }
        }
    return model_matrices;
}

>>>>>>> 959dcf81
} // namespace gui<|MERGE_RESOLUTION|>--- conflicted
+++ resolved
@@ -5,70 +5,22 @@
 
 #include <GLFW/glfw3.h> // Will drag system OpenGL headers
 
-<<<<<<< HEAD
 #define SAMPLES 4
-=======
-namespace gui {
-
-Scene::Scene(
-    World& world, screen_size_t window_width, screen_size_t window_height,
-    uint32_t shadow_map_width_height
-) :
-    world_(world),
-    fbo(window_width, window_height, 4),
-    SM(shadow_map_width_height, shadow_map_width_height),
-    treesMesh(
-        entity::generate_mesh(voxel_utility::VoxelObject(
-            files::get_data_path() / "models" / "DefaultTree.qb"
-        )),
-        get_model_matrices_temp(world_)
-    ) {
-    // send color texture to gpu
-    terrain::TerrainColorMapping::assign_color_texture();
-
-    world_.update_all_chunks_mesh();
-    LOG_INFO(logging::opengl_logger, "End of world::get_mesh_greedy");
-    auto chunk_meshes = world_.get_chunks_mesh();
-    LOG_INFO(logging::opengl_logger, "Chunk meshes sent to graphics buffer.");
-
-    glm::vec3 light_direction =
-        glm::normalize(glm::vec3(40.0f, 8.2f, 120.69f)) // direction
-        * 128.0f;                                       // length
-
-    glm::mat4 depth_projection_matrix =
-        glm::ortho<float>(0.0f, 192.0f, 0.0f, 192.0f, 0.0f, 128.0f);
-
-    // Renders the Shadow depth map
-    SM.set_light_direction(light_direction);
-    SM.set_depth_projection_matrix(depth_projection_matrix);
-
-    for (std::shared_ptr<data_structures::TerrainMesh> m : chunk_meshes) {
-        SM.add_mesh(m);
-        MR.add_mesh(m);
-    }
-    SM.add_mesh(std::make_shared<data_structures::StaticMesh>(treesMesh));
->>>>>>> 959dcf81
 
 namespace gui {
 
 Scene::Scene(
-    uint32_t window_width, uint32_t window_height, uint32_t shadow_map_width_height
+    screen_size_t window_width, screen_size_t window_height, uint32_t shadow_map_width_height
 ) :
     fbo(window_width, window_height, SAMPLES),
     shadow_map_(shadow_map_width_height, shadow_map_width_height), SR(), QRMS() {}
 
-<<<<<<< HEAD
 // add model attach functions.
 
 void
 Scene::update(GLFWwindow* window) {
-    FrameBufferHandler::bind_fbo(shadow_map_.get_frame_buffer());
+    FrameBufferHandler::getInstance().bind_fbo(shadow_map_.get_frame_buffer());
     glClear(GL_COLOR_BUFFER_BIT | GL_DEPTH_BUFFER_BIT);
-=======
-    render::QuadRendererMultisample QRMS;
-
-    render::SkyRenderer SR;
->>>>>>> 959dcf81
 
     for (const auto& shadow : SMR) {
         shadow->render_shadow_map(
@@ -77,15 +29,7 @@
         );
     }
 
-<<<<<<< HEAD
-    FrameBufferHandler::bind_fbo(fbo.get_frame_buffer_name());
-=======
-void
-Scene::update(GLFWwindow* window) {
-    SM.render_shadow_depth_buffer();
-    // clear the frame buffer each frame
     FrameBufferHandler::getInstance().bind_fbo(fbo.get_frame_buffer_name());
->>>>>>> 959dcf81
     glClear(GL_COLOR_BUFFER_BIT | GL_DEPTH_BUFFER_BIT);
 
     SR.render(window, fbo.get_depth_buffer_name());
@@ -111,25 +55,16 @@
 
 GLuint
 Scene::get_depth_texture() {
-<<<<<<< HEAD
     return shadow_map_.get_depth_texture();
-=======
-    return SM.get_depth_texture();
->>>>>>> 959dcf81
 }
 
 uint32_t
 Scene::get_shadow_width() {
-<<<<<<< HEAD
     return shadow_map_.get_shadow_width();
-=======
-    return SM.get_shadow_width();
->>>>>>> 959dcf81
 }
 
 uint32_t
 Scene::get_shadow_height() {
-<<<<<<< HEAD
     return shadow_map_.get_shadow_height();
 }
 
@@ -160,24 +95,4 @@
     shadow_map_.set_depth_projection_matrix(depth_projection_matrix);
 }
 
-=======
-    return SM.get_shadow_height();
-}
-
-std::vector<glm::ivec3>
-Scene::get_model_matrices_temp(World& world) {
-    std::vector<glm::ivec3> model_matrices;
-    // generate positions of trees
-    for (unsigned int x = 0; x < world.get_terrain_main().get_X_MAX(); x += 40)
-        for (unsigned int y = 0; y < world.get_terrain_main().get_Y_MAX(); y += 40) {
-            unsigned int z = world.get_terrain_main().get_Z_solid(x, y) + 1;
-            if (z != 1) { // if the position of the ground is not zero
-                glm::ivec3 model(x, y, z);
-                model_matrices.push_back(model);
-            }
-        }
-    return model_matrices;
-}
-
->>>>>>> 959dcf81
 } // namespace gui