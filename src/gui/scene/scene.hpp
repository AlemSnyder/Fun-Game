#include "../render/data_structures/frame_buffer_multisample.hpp"
#include "../render/data_structures/shadow_map.hpp"
#include "../render/graphics_shaders/gui_render_types.hpp"
#include "../render/graphics_shaders/individual_int_renderer.hpp"
#include "../render/graphics_shaders/instanced_int_renderer.hpp"
#include "../render/graphics_shaders/quad_renderer_multisample.hpp"
#include "../render/graphics_shaders/sky.hpp"

#include <GLFW/glfw3.h>

#pragma once

namespace gui {

class Scene {
    // TODO nameing convenction
 private:
    data_structures::FrameBufferMultisample fbo;
    // need to add a data_structure::ShadowMap
    data_structures::ShadowMap shadow_map_;

    // backgroudn
    render::SkyRenderer SR;

    // "mid" ground
    std::vector<std::shared_ptr<render_to::frame_buffer>> FBR;
    std::vector<std::shared_ptr<render_to::frame_buffer_multisample>> FBMR;
    std::vector<std::shared_ptr<render_to::shadow_map>> SMR;

    // foreground, maybe

    // other
    render::QuadRendererMultisample QRMS;

 public:
<<<<<<< HEAD
    Scene(uint32_t width, uint32_t height, uint32_t shadow_map_width_height);
=======
    Scene(
        World& world_, screen_size_t width, screen_size_t height, uint32_t shadow_map_width_height
    );
>>>>>>> 959dcf81
    GLuint get_scene();
    GLuint get_depth_texture();
    uint32_t get_shadow_width();
    uint32_t get_shadow_height();
    void update(GLFWwindow* window);

    // model attach

    void shadow_attach(const std::shared_ptr<render_to::shadow_map>& shadow);

    void frame_buffer_attach(const std::shared_ptr<render_to::frame_buffer>& render);

    void
    frame_buffer_multisample_attach(
        const std::shared_ptr<render_to::frame_buffer_multisample>& render
    );

    /**
     * @brief Set the light direction vector
     *
     * @param light_direction the direction of the light
     */
    void set_shadow_light_direction(glm::vec3 light_direction);

    /**
     * @brief Set the depth projection matrix
     *
     * @param depth_projection_matrix the projection matrix
     */
    void set_shadow_depth_projection_matrix(glm::mat4 depth_projection_matrix);

};

} // namespace gui<|MERGE_RESOLUTION|>--- conflicted
+++ resolved
@@ -33,13 +33,7 @@
     render::QuadRendererMultisample QRMS;
 
  public:
-<<<<<<< HEAD
-    Scene(uint32_t width, uint32_t height, uint32_t shadow_map_width_height);
-=======
-    Scene(
-        World& world_, screen_size_t width, screen_size_t height, uint32_t shadow_map_width_height
-    );
->>>>>>> 959dcf81
+    Scene(screen_size_t width, screen_size_t height, uint32_t shadow_map_width_height);
     GLuint get_scene();
     GLuint get_depth_texture();
     uint32_t get_shadow_width();
