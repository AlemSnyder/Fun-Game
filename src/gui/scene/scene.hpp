--- conflicted
+++ resolved
@@ -202,7 +202,6 @@
     }
 
     /**
-<<<<<<< HEAD
      * @brief Update light using Heliocentric model.
      *
      * @details This function also updates the light color and intensity
@@ -231,9 +230,11 @@
         environment_->update_sunlight_color(light_direction);
 
         set_shadow_light_direction(light_direction);
-=======
+    }
+
+    /*
      * @brief Copy the framebuffer to the screen.
-     * 
+     *
      * @details Only a screen-sized portion of this framebuffer is rendered to.
      * In this call that portion is rendered to the screen.
     */
@@ -245,7 +246,6 @@
             0, 0, width, height, 0, 0, width, height, // region of framebuffer
             GL_COLOR_BUFFER_BIT, GL_NEAREST // copy the color
         );
->>>>>>> 13097ce9
     }
 };
 
