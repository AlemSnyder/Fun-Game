--- conflicted
+++ resolved
@@ -73,13 +73,8 @@
         uint32_t shadow_map_width_height
     ) :
         frame_buffer_multisample_(window_width, window_height, SAMPLES),
-<<<<<<< HEAD
-        shadow_map_(shadow_map_width_height, shadow_map_width_height) {}
-=======
         environment_(std::make_shared<scene::Helio>(.3, 5, 60, .3)),
-        shadow_map_(shadow_map_width_height, shadow_map_width_height),
-        sky_renderer_(environment_, environment_), quad_renderer_multisample_() {}
->>>>>>> f7b0bc4b
+        shadow_map_(shadow_map_width_height, shadow_map_width_height){}
 
     /**
      * @brief Get scene shadow mat depth texture id
