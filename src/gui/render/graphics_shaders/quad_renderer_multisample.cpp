--- conflicted
+++ resolved
@@ -11,19 +11,9 @@
 
 namespace render {
 
-<<<<<<< HEAD
 QuadRendererMultisample::QuadRendererMultisample(shader::Program& program) :
     QuadRenderer(program) {
     reload_program();
-=======
-QuadRendererMultisample::QuadRendererMultisample(ShaderHandler shader_handler) {
-    // program
-    main_PID_ = shader_handler.load_program(
-        files::get_resources_path() / "shaders" / "Passthrough.vert",
-        files::get_resources_path() / "shaders" / "overlay" / "SimpleTextureMS.frag"
-    );
-    texture_UID_ = glGetUniformLocation(main_PID_, "texture_id");
->>>>>>> f7b0bc4b
 
     // The quad's FBO. Used only for visualizing the shadow map.
     static const std::vector<GLfloat> quad_vertices = {
@@ -37,20 +27,13 @@
         GL_ARRAY_BUFFER, quad_vertices.size() * sizeof(quad_vertices[0]),
         quad_vertices.data(), GL_STATIC_DRAW
     );
-<<<<<<< HEAD
 }
 
 void
 QuadRendererMultisample::reload_program() {
-    texID = get_uniform("texture_id");
-    width_id_ = get_uniform("width");
-    height_id_ = get_uniform("height");
-    tex_samples_id_ = get_uniform("tex_samples");
-=======
-    width_UID_ = glGetUniformLocation(main_PID_, "width");
-    height_UID_ = glGetUniformLocation(main_PID_, "height");
-    num_samples_UID_ = glGetUniformLocation(main_PID_, "tex_samples");
->>>>>>> f7b0bc4b
+    width_UID_ = get_uniform("width");
+    height_UID_ = get_uniform("height");
+    num_samples_UID_ = get_uniform("tex_samples");
 }
 
 } // namespace render
