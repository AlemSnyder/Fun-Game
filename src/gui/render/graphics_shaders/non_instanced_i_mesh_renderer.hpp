// -*- lsst-c++ -*-
/*
 * This program is free software: you can redistribute it and/or modify
 * it under the terms of the GNU General Public License as published by
 * the Free Software Foundation, version 2 of the License, or
 * (at your option) any later version.
 *
 * This program is distributed in the hope that it will be useful,
 * but WITHOUT ANY WARRANTY; without even the implied warranty of
 * MERCHANTABILITY or FITNESS FOR A PARTICULAR PURPOSE. See the
 * GNU General Public License for more details.
 */

/**
 * @file non_instanced_i_mesh_renderer.hpp
 *
 * @brief Defines MainRender class.
 *
 * @ingroup GUI  MODELS
 *
 */
#pragma once

#include "../../../util/files.hpp"
#include "../../handler.hpp"
#include "../../scene/controls.hpp"
#include "../graphics_data/non_instanced_i_mesh.hpp"
#include "../uniform_types.hpp"
#include "gui_render_types.hpp"
#include "opengl_program.hpp"
#include "shader.hpp"

#include <GL/glew.h>
#include <GLFW/glfw3.h>
#include <glm/glm.hpp>
#include <glm/gtc/matrix_transform.hpp>

#include <memory>
#include <vector>

namespace gui {

namespace models {

/**
 * @brief Renders the meshes to the screen
 *
 * @details NonInstancedIMeshRenderer renders the meshes given to the screen.
 * This class handles IndividualInt data structures and classes that derive from
 * IndividualInt.
 */
template <data_structures::NonInstancedIMeshGPUDataType T>
class NonInstancedIMeshRenderer :
    public render_to::FrameBufferMultisample,
    public render_to::FrameBuffer,
    public OpenGLProgramExecuter {
 protected:
<<<<<<< HEAD
    //    GLuint program_id_render_; // ID of render program

    GLint matrix_id_render_;      // uniform ID of transform matrix
    GLint view_matrix_id_render_; // ID of view projection matrix for indexed meshes
    GLint depth_bias_id_render_;  // ID of depth projection matrix for indexed meshes
    GLint shadow_map_id_render_;  // ID of the shadow map for indexed meshes
    GLint color_map_id_render_;   // ID of the color map for indexed meshes
    GLint light_direction_id_render_; // ID of the light direction uniform for indexed

    // ------ the below are added to the class ------
    GLuint depth_texture_;              // ID of the shadow depth texture
    glm::vec3 light_direction_;         // direction of sun light
    glm::mat4 depth_projection_matrix_; // projection matrix of the light source
    glm::mat4 depth_view_matrix_; // convert a point in world space to depth in light
    //  light direction
=======
    GLuint render_PID_; // ID of render program
    GLuint shadow_PID_; // ID of shadow program

    // ----- uniforms ---------
    // Render Program uniforms
    GLuint transform_matrix_render_UID_; // uniform ID of transform matrix
    GLuint view_matrix_render_UID_; // ID of view projection matrix for indexed meshes
    GLuint depth_bias_render_UID_;  // ID of depth projection matrix for indexed meshes
    GLuint shadow_texture_render_UID_;  // ID of the shadow map for indexed meshes
    GLuint material_color_texture_UID_; // ID of the color map for indexed meshes
    GLuint light_direction_render_UID_; // ID of the light direction uniform for indexed
    GLuint diffuse_light_color_render_UID_; // ID of the diffuse light color
    GLuint direct_light_color_render_UID_;  // ID of light color uniform
    // Shadow program uniforms
    GLuint depth_bias_shadow_UID_; // ID of depth projection matrix for indexed meshes

    // Lighting interface. Will give information about sun position/color
    const std::shared_ptr<render::LightEnvironment> lighting_;
    // pointer to shadow texture
    const data_structures::ShadowMap* shadow_map_;
    // vector of meshes that are rendered.
>>>>>>> f7b0bc4b
    std::vector<std::shared_ptr<T>> meshes_;

 public:
    /**
     * @brief Construct a new Main Renderer object
     *
     * @param ShaderHandler
     */
<<<<<<< HEAD
    NonInstancedIMeshRenderer(shader::Program& render_program);
=======
    explicit NonInstancedIMeshRenderer(
        const std::shared_ptr<render::LightEnvironment> lighting,
        ShaderHandler shader_handler = ShaderHandler()
    );
>>>>>>> f7b0bc4b

    virtual ~NonInstancedIMeshRenderer() {}

    virtual void reload_program() override;

    /**
     * @brief Add a non-indexed mesh to shadow set of shadow casters.
     *
     * @param mesh the mesh to add
     */
    void add_mesh(std::shared_ptr<T> mesh);

    virtual void set_shadow_map(const data_structures::ShadowMap* shadow_map) override;

    /**
     * @brief Render the previously given meshes.
     *
     * @param width width of frame buffer
     * @param height height of frame buffer
     * @param GLuint frame buffer to render to
     */
    void render_frame_buffer(
        screen_size_t width, screen_size_t height, GLuint frame_buffer = 0
    ) const override;

    /**
     * @brief Renders the previously given meshes to multisample frame buffer.
     *
     * @param width width of frame buffer
     * @param height height of frame buffer
     * @param GLuint frame buffer to render to
     */
    void render_frame_buffer_multisample(
        screen_size_t width, screen_size_t height, GLuint frame_buffer = 0
    ) const override;

<<<<<<< HEAD
=======
    /**
     * @brief Renders the shadow texture.
     *
     * @param screen_size_t shadow map width
     * @param screen_size_t shadow map height
     */
    void render_shadow_map(
        screen_size_t shadow_width_, screen_size_t shadow_height_, GLuint frame_buffer
    ) const override;

>>>>>>> f7b0bc4b
 protected:
    void load_vertex_buffer(std::shared_ptr<T> mesh) const;

    void load_color_buffers(std::shared_ptr<T> mesh) const;

    void setup_render() const;
};

template <data_structures::NonInstancedIMeshGPUDataType T>
<<<<<<< HEAD
NonInstancedIMeshRenderer<T>::NonInstancedIMeshRenderer(shader::Program& render_program
) :
    OpenGLProgramExecuter(render_program) {
reload_program();
}

template <data_structures::NonInstancedIMeshGPUDataType T>
void NonInstancedIMeshRenderer<T>::reload_program(
) {
    // ------ indexed program ------
    matrix_id_render_ = get_uniform("MVP");
    view_matrix_id_render_ = get_uniform("V");
    depth_bias_id_render_ = get_uniform("DepthBiasMVP");
    shadow_map_id_render_ = get_uniform("shadowMap");
    color_map_id_render_ = get_uniform("meshColors");
    light_direction_id_render_ = get_uniform("LightInvDirection_worldspace");
=======
NonInstancedIMeshRenderer<T>::NonInstancedIMeshRenderer(
    const std::shared_ptr<render::LightEnvironment> lighting,
    ShaderHandler shader_handler
) :
    lighting_(lighting) {
    // non-indexed program
    render_PID_ = shader_handler.load_program(
        files::get_resources_path() / "shaders" / "scene" / "ShadowMapping.vert",
        files::get_resources_path() / "shaders" / "scene" / "ShadowMapping.frag"
    );
    // indexed program
    shadow_PID_ = shader_handler.load_program(
        files::get_resources_path() / "shaders" / "scene" / "DepthRTT.vert",
        files::get_resources_path() / "shaders" / "scene" / "DepthRTT.frag"
    );
    // ------ indexed program ------
    transform_matrix_render_UID_ = glGetUniformLocation(render_PID_, "MVP");
    view_matrix_render_UID_ = glGetUniformLocation(render_PID_, "view_matrix");
    depth_bias_render_UID_ = glGetUniformLocation(render_PID_, "depth_MVP");
    shadow_texture_render_UID_ = glGetUniformLocation(render_PID_, "shadow_texture");
    material_color_texture_UID_ =
        glGetUniformLocation(render_PID_, "material_color_texture");
    light_direction_render_UID_ = glGetUniformLocation(render_PID_, "light_direction");
    direct_light_color_render_UID_ =
        glGetUniformLocation(render_PID_, "direct_light_color");

    diffuse_light_color_render_UID_ =
        glGetUniformLocation(render_PID_, "diffuse_light_color");

    depth_bias_shadow_UID_ = glGetUniformLocation(shadow_PID_, "depth_MVP");
>>>>>>> f7b0bc4b
}

template <data_structures::NonInstancedIMeshGPUDataType T>
void
NonInstancedIMeshRenderer<T>::add_mesh(std::shared_ptr<T> mesh) {
    meshes_.push_back(std::move(mesh));
}

template <data_structures::NonInstancedIMeshGPUDataType T>
void
NonInstancedIMeshRenderer<T>::set_shadow_map(
    const data_structures::ShadowMap* shadow_map
) {
    shadow_map_ = shadow_map;
}

template <data_structures::NonInstancedIMeshGPUDataType T>
void
NonInstancedIMeshRenderer<T>::load_vertex_buffer(std::shared_ptr<T> mesh) const {
    // 1rst attribute buffer : vertices
    glEnableVertexAttribArray(0);
    glBindBuffer(GL_ARRAY_BUFFER, mesh->get_vertex_buffer());
    glVertexAttribIPointer(
        0,       // attribute
        3,       // size
        GL_INT,  // type
        0,       // stride
        (void*)0 // array buffer offset
    );

    // Index buffer
    glBindBuffer(GL_ELEMENT_ARRAY_BUFFER, mesh->get_element_buffer());
}

template <data_structures::NonInstancedIMeshGPUDataType T>
void
NonInstancedIMeshRenderer<T>::load_color_buffers(std::shared_ptr<T> mesh) const {
    // 2nd attribute buffer : colors
    glEnableVertexAttribArray(1);
    glBindBuffer(GL_ARRAY_BUFFER, mesh->get_color_buffer());
    glVertexAttribIPointer(
        1,                 // attribute
        1,                 // size
        GL_UNSIGNED_SHORT, // type
        0,                 // stride
        (void*)0           // array buffer offset
    );

    // 3rd attribute buffer : normals
    glEnableVertexAttribArray(2);
    glBindBuffer(GL_ARRAY_BUFFER, mesh->get_normal_buffer());
    glVertexAttribIPointer(
        2,       // attribute
        3,       // size
        GL_BYTE, // type
        0,       // stride
        (void*)0 // array buffer offset
    );

    glActiveTexture(GL_TEXTURE2);
    glBindTexture(GL_TEXTURE_1D, mesh->get_color_texture());
    glUniform1i(material_color_texture_UID_, 2);
}

template <data_structures::NonInstancedIMeshGPUDataType T>
void
NonInstancedIMeshRenderer<T>::setup_render() const {
    // Cull back-facing triangles -> draw only front-facing triangles
    glEnable(GL_CULL_FACE);
    glCullFace(GL_BACK);
    // Enable the depth test, and enable drawing to the depth texture
    glEnable(GL_DEPTH_TEST);
    glDepthFunc(GL_LESS);
    glDepthMask(GL_TRUE);

    const glm::mat4& depth_projection_matrix =
        shadow_map_->get_depth_projection_matrix();
    const glm::mat4& depth_view_matrix = shadow_map_->get_depth_view_matrix();

    // matrix to calculate the length of a light ray in model space
    glm::mat4 depthMVP = depth_projection_matrix * depth_view_matrix;

    // Compute the MVP matrix from keyboard and mouse input
    glm::mat4 projection_matrix = controls::get_projection_matrix();
    glm::mat4 view_matrix = controls::get_view_matrix();
    // glm::mat4 ModelMatrix = glm::mat4(1.0);
    glm::mat4 MVP = projection_matrix * view_matrix; // Model View Projection

    // Shadow bias matrix of-sets the shadows
    // converts -1,1 to 0,1 to go from opengl render region to texture
    glm::mat4 bias_matrix(
        0.5, 0.0, 0.0, 0.0, 0.0, 0.5, 0.0, 0.0, 0.0, 0.0, 0.5, 0.0, 0.5, 0.5, 0.5, 1.0
    );

    glm::mat4 depth_bias_MVP = bias_matrix * depthMVP;

    /******************
     * Render Program *
     ******************/

    // Use our shader
<<<<<<< HEAD
    glUseProgram(get_program_ID());
=======
    glUseProgram(render_PID_);
>>>>>>> f7b0bc4b

    // Send our transformation to the currently bound shader,
    // in the "MVP" uniform
    glUniformMatrix4fv(transform_matrix_render_UID_, 1, GL_FALSE, &MVP[0][0]);
    glUniformMatrix4fv(view_matrix_render_UID_, 1, GL_FALSE, &view_matrix[0][0]);
    glUniformMatrix4fv(depth_bias_render_UID_, 1, GL_FALSE, &depth_bias_MVP[0][0]);

    const glm::vec3 sunlight_color = lighting_->get_specular_light();

    glUniform3f(
        direct_light_color_render_UID_, sunlight_color.r, sunlight_color.g,
        sunlight_color.b
    );

    const glm::vec3 diffuse_light_color = lighting_->get_diffuse_light();

    glUniform3f(
        diffuse_light_color_render_UID_, diffuse_light_color.r, diffuse_light_color.g,
        diffuse_light_color.b
    );

    const glm::vec3& light_direction = shadow_map_->get_light_direction();

    // set the light direction uniform
    glUniform3f(
        light_direction_render_UID_, light_direction.x, light_direction.y,
        light_direction.z
    );

    GLuint depth_texture = shadow_map_->get_depth_texture();

    // Bind Shadow Texture to Texture Unit 1
    glActiveTexture(GL_TEXTURE1);
    glBindTexture(GL_TEXTURE_2D, depth_texture);
    glUniform1i(shadow_texture_render_UID_, 1);
}

template <data_structures::NonInstancedIMeshGPUDataType T>
void
<<<<<<< HEAD
=======
NonInstancedIMeshRenderer<T>::setup_shadow() const {
    // Cull back-facing triangles -> draw only front-facing triangles
    glEnable(GL_CULL_FACE);
    glCullFace(GL_FRONT);

    /******************
     * Shadow Program *
     ******************/

    glUseProgram(shadow_PID_);

    const glm::mat4& depth_projection_matrix =
        shadow_map_->get_depth_projection_matrix();
    const glm::mat4& depth_view_matrix = shadow_map_->get_depth_view_matrix();

    // matrix to calculate the length of a light ray in model space
    glm::mat4 depthMVP = depth_projection_matrix * depth_view_matrix;

    // Send our transformation to the currently bound shader,
    // in the "MVP" uniform (Model View Projection)
    glUniformMatrix4fv(depth_bias_shadow_UID_, 1, GL_FALSE, &depthMVP[0][0]);
}

template <data_structures::NonInstancedIMeshGPUDataType T>
void
>>>>>>> f7b0bc4b
NonInstancedIMeshRenderer<T>::render_frame_buffer_multisample(
    screen_size_t width, screen_size_t height, GLuint frame_buffer
) const {
    render_frame_buffer(width, height, frame_buffer);
}

template <data_structures::NonInstancedIMeshGPUDataType T>
void
NonInstancedIMeshRenderer<T>::render_frame_buffer(
    screen_size_t width, screen_size_t height, GLuint frame_buffer
) const {
    // Render to the screen
    gui::FrameBufferHandler::instance().bind_fbo(frame_buffer);

    // Render on the whole framebuffer, complete
    // from the lower left corner to the upper right
    glViewport(0, 0, width, height);

    setup_render();

    for (std::shared_ptr<T> mesh : meshes_) {
        if (!mesh->do_render()) {
            continue;
        }

        load_vertex_buffer(mesh);

        load_color_buffers(mesh);

        // Draw the triangles !
        glDrawElements(
            GL_TRIANGLES,             // mode
            mesh->get_num_vertices(), // count
            GL_UNSIGNED_SHORT,        // type
            (void*)0                  // element array buffer offset
        );
        glDisableVertexAttribArray(0);
        glDisableVertexAttribArray(1);
        glDisableVertexAttribArray(2);
    }
}

} // namespace models

} // namespace gui<|MERGE_RESOLUTION|>--- conflicted
+++ resolved
@@ -24,8 +24,10 @@
 #include "../../../util/files.hpp"
 #include "../../handler.hpp"
 #include "../../scene/controls.hpp"
+#include "../uniform_types.hpp"
 #include "../graphics_data/non_instanced_i_mesh.hpp"
 #include "../uniform_types.hpp"
+#include "../data_structures/shadow_map.hpp"
 #include "gui_render_types.hpp"
 #include "opengl_program.hpp"
 #include "shader.hpp"
@@ -55,7 +57,10 @@
     public render_to::FrameBuffer,
     public OpenGLProgramExecuter {
  protected:
-<<<<<<< HEAD
+    const data_structures::ShadowMap* shadow_map_;
+
+    render::LightEnvironment* lighting_;
+    
     //    GLuint program_id_render_; // ID of render program
 
     GLint matrix_id_render_;      // uniform ID of transform matrix
@@ -64,36 +69,12 @@
     GLint shadow_map_id_render_;  // ID of the shadow map for indexed meshes
     GLint color_map_id_render_;   // ID of the color map for indexed meshes
     GLint light_direction_id_render_; // ID of the light direction uniform for indexed
+    GLint direct_light_color_;
+    GLint diffuse_light_color_;
 
     // ------ the below are added to the class ------
     GLuint depth_texture_;              // ID of the shadow depth texture
-    glm::vec3 light_direction_;         // direction of sun light
-    glm::mat4 depth_projection_matrix_; // projection matrix of the light source
-    glm::mat4 depth_view_matrix_; // convert a point in world space to depth in light
     //  light direction
-=======
-    GLuint render_PID_; // ID of render program
-    GLuint shadow_PID_; // ID of shadow program
-
-    // ----- uniforms ---------
-    // Render Program uniforms
-    GLuint transform_matrix_render_UID_; // uniform ID of transform matrix
-    GLuint view_matrix_render_UID_; // ID of view projection matrix for indexed meshes
-    GLuint depth_bias_render_UID_;  // ID of depth projection matrix for indexed meshes
-    GLuint shadow_texture_render_UID_;  // ID of the shadow map for indexed meshes
-    GLuint material_color_texture_UID_; // ID of the color map for indexed meshes
-    GLuint light_direction_render_UID_; // ID of the light direction uniform for indexed
-    GLuint diffuse_light_color_render_UID_; // ID of the diffuse light color
-    GLuint direct_light_color_render_UID_;  // ID of light color uniform
-    // Shadow program uniforms
-    GLuint depth_bias_shadow_UID_; // ID of depth projection matrix for indexed meshes
-
-    // Lighting interface. Will give information about sun position/color
-    const std::shared_ptr<render::LightEnvironment> lighting_;
-    // pointer to shadow texture
-    const data_structures::ShadowMap* shadow_map_;
-    // vector of meshes that are rendered.
->>>>>>> f7b0bc4b
     std::vector<std::shared_ptr<T>> meshes_;
 
  public:
@@ -102,14 +83,7 @@
      *
      * @param ShaderHandler
      */
-<<<<<<< HEAD
     NonInstancedIMeshRenderer(shader::Program& render_program);
-=======
-    explicit NonInstancedIMeshRenderer(
-        const std::shared_ptr<render::LightEnvironment> lighting,
-        ShaderHandler shader_handler = ShaderHandler()
-    );
->>>>>>> f7b0bc4b
 
     virtual ~NonInstancedIMeshRenderer() {}
 
@@ -122,7 +96,7 @@
      */
     void add_mesh(std::shared_ptr<T> mesh);
 
-    virtual void set_shadow_map(const data_structures::ShadowMap* shadow_map) override;
+    virtual void set_shadow_map(const data_structures::ShadowMap* shadow_map);
 
     /**
      * @brief Render the previously given meshes.
@@ -146,19 +120,6 @@
         screen_size_t width, screen_size_t height, GLuint frame_buffer = 0
     ) const override;
 
-<<<<<<< HEAD
-=======
-    /**
-     * @brief Renders the shadow texture.
-     *
-     * @param screen_size_t shadow map width
-     * @param screen_size_t shadow map height
-     */
-    void render_shadow_map(
-        screen_size_t shadow_width_, screen_size_t shadow_height_, GLuint frame_buffer
-    ) const override;
-
->>>>>>> f7b0bc4b
  protected:
     void load_vertex_buffer(std::shared_ptr<T> mesh) const;
 
@@ -168,7 +129,6 @@
 };
 
 template <data_structures::NonInstancedIMeshGPUDataType T>
-<<<<<<< HEAD
 NonInstancedIMeshRenderer<T>::NonInstancedIMeshRenderer(shader::Program& render_program
 ) :
     OpenGLProgramExecuter(render_program) {
@@ -184,39 +144,9 @@
     depth_bias_id_render_ = get_uniform("DepthBiasMVP");
     shadow_map_id_render_ = get_uniform("shadowMap");
     color_map_id_render_ = get_uniform("meshColors");
+    direct_light_color_ = get_uniform("direct_light_color");
+    diffuse_light_color_ = get_uniform("diffuse_light_color");
     light_direction_id_render_ = get_uniform("LightInvDirection_worldspace");
-=======
-NonInstancedIMeshRenderer<T>::NonInstancedIMeshRenderer(
-    const std::shared_ptr<render::LightEnvironment> lighting,
-    ShaderHandler shader_handler
-) :
-    lighting_(lighting) {
-    // non-indexed program
-    render_PID_ = shader_handler.load_program(
-        files::get_resources_path() / "shaders" / "scene" / "ShadowMapping.vert",
-        files::get_resources_path() / "shaders" / "scene" / "ShadowMapping.frag"
-    );
-    // indexed program
-    shadow_PID_ = shader_handler.load_program(
-        files::get_resources_path() / "shaders" / "scene" / "DepthRTT.vert",
-        files::get_resources_path() / "shaders" / "scene" / "DepthRTT.frag"
-    );
-    // ------ indexed program ------
-    transform_matrix_render_UID_ = glGetUniformLocation(render_PID_, "MVP");
-    view_matrix_render_UID_ = glGetUniformLocation(render_PID_, "view_matrix");
-    depth_bias_render_UID_ = glGetUniformLocation(render_PID_, "depth_MVP");
-    shadow_texture_render_UID_ = glGetUniformLocation(render_PID_, "shadow_texture");
-    material_color_texture_UID_ =
-        glGetUniformLocation(render_PID_, "material_color_texture");
-    light_direction_render_UID_ = glGetUniformLocation(render_PID_, "light_direction");
-    direct_light_color_render_UID_ =
-        glGetUniformLocation(render_PID_, "direct_light_color");
-
-    diffuse_light_color_render_UID_ =
-        glGetUniformLocation(render_PID_, "diffuse_light_color");
-
-    depth_bias_shadow_UID_ = glGetUniformLocation(shadow_PID_, "depth_MVP");
->>>>>>> f7b0bc4b
 }
 
 template <data_structures::NonInstancedIMeshGPUDataType T>
@@ -278,7 +208,7 @@
 
     glActiveTexture(GL_TEXTURE2);
     glBindTexture(GL_TEXTURE_1D, mesh->get_color_texture());
-    glUniform1i(material_color_texture_UID_, 2);
+    glUniform1i(color_map_id_render_, 2);
 }
 
 template <data_structures::NonInstancedIMeshGPUDataType T>
@@ -318,29 +248,25 @@
      ******************/
 
     // Use our shader
-<<<<<<< HEAD
     glUseProgram(get_program_ID());
-=======
-    glUseProgram(render_PID_);
->>>>>>> f7b0bc4b
 
     // Send our transformation to the currently bound shader,
     // in the "MVP" uniform
-    glUniformMatrix4fv(transform_matrix_render_UID_, 1, GL_FALSE, &MVP[0][0]);
-    glUniformMatrix4fv(view_matrix_render_UID_, 1, GL_FALSE, &view_matrix[0][0]);
-    glUniformMatrix4fv(depth_bias_render_UID_, 1, GL_FALSE, &depth_bias_MVP[0][0]);
+    glUniformMatrix4fv(matrix_id_render_, 1, GL_FALSE, &MVP[0][0]);
+    glUniformMatrix4fv(view_matrix_id_render_, 1, GL_FALSE, &view_matrix[0][0]);
+    glUniformMatrix4fv(depth_bias_id_render_, 1, GL_FALSE, &depth_bias_MVP[0][0]);
 
     const glm::vec3 sunlight_color = lighting_->get_specular_light();
 
     glUniform3f(
-        direct_light_color_render_UID_, sunlight_color.r, sunlight_color.g,
+        direct_light_color_, sunlight_color.r, sunlight_color.g,
         sunlight_color.b
     );
 
     const glm::vec3 diffuse_light_color = lighting_->get_diffuse_light();
 
     glUniform3f(
-        diffuse_light_color_render_UID_, diffuse_light_color.r, diffuse_light_color.g,
+        diffuse_light_color_, diffuse_light_color.r, diffuse_light_color.g,
         diffuse_light_color.b
     );
 
@@ -348,7 +274,7 @@
 
     // set the light direction uniform
     glUniform3f(
-        light_direction_render_UID_, light_direction.x, light_direction.y,
+        light_direction_id_render_, light_direction.x, light_direction.y,
         light_direction.z
     );
 
@@ -357,39 +283,11 @@
     // Bind Shadow Texture to Texture Unit 1
     glActiveTexture(GL_TEXTURE1);
     glBindTexture(GL_TEXTURE_2D, depth_texture);
-    glUniform1i(shadow_texture_render_UID_, 1);
-}
-
-template <data_structures::NonInstancedIMeshGPUDataType T>
-void
-<<<<<<< HEAD
-=======
-NonInstancedIMeshRenderer<T>::setup_shadow() const {
-    // Cull back-facing triangles -> draw only front-facing triangles
-    glEnable(GL_CULL_FACE);
-    glCullFace(GL_FRONT);
-
-    /******************
-     * Shadow Program *
-     ******************/
-
-    glUseProgram(shadow_PID_);
-
-    const glm::mat4& depth_projection_matrix =
-        shadow_map_->get_depth_projection_matrix();
-    const glm::mat4& depth_view_matrix = shadow_map_->get_depth_view_matrix();
-
-    // matrix to calculate the length of a light ray in model space
-    glm::mat4 depthMVP = depth_projection_matrix * depth_view_matrix;
-
-    // Send our transformation to the currently bound shader,
-    // in the "MVP" uniform (Model View Projection)
-    glUniformMatrix4fv(depth_bias_shadow_UID_, 1, GL_FALSE, &depthMVP[0][0]);
-}
-
-template <data_structures::NonInstancedIMeshGPUDataType T>
-void
->>>>>>> f7b0bc4b
+    glUniform1i(shadow_map_id_render_, 1);
+}
+
+template <data_structures::NonInstancedIMeshGPUDataType T>
+void
 NonInstancedIMeshRenderer<T>::render_frame_buffer_multisample(
     screen_size_t width, screen_size_t height, GLuint frame_buffer
 ) const {
