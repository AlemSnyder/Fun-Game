--- conflicted
+++ resolved
@@ -2,10 +2,9 @@
 
 #include "../../../util/files.hpp"
 #include "../../handler.hpp"
+#include "../../scene/controls.hpp"
 #include "opengl_program.hpp"
-#include "../../scene/controls.hpp"
 #include "shader.hpp"
-#include "../data_structures/sky_data.hpp"
 
 #include <GL/glew.h>
 #include <GLFW/glfw3.h>
@@ -17,83 +16,33 @@
 
 namespace render {
 
-<<<<<<< HEAD
-SkyRenderer::SkyRenderer(shader::Program& shader_program) :
-    OpenGLProgramExecuter(shader_program),
-    sky_data_(files::get_data_path() / "stars.json") {
+SkyRenderer::SkyRenderer(
+    std::shared_ptr<render::LightEnvironment> lighting,
+    std::shared_ptr<render::StarRotation> star_rotation, shader::Program& shader_program
+) :
+    OpenGLProgramExecuter(shader_program) {
     reload_program();
-}
-
-SkyRenderer::~SkyRenderer() {
-    glDeleteProgram(get_program_ID());
 }
 
 void
 SkyRenderer::reload_program() {
-    matrix_view_projection_ID_ = glGetUniformLocation(get_program_ID(), "MVP");
-    pixel_matrix_ID_ = glGetUniformLocation(get_program_ID(), "pixel_projection");
-=======
-SkyRenderer::SkyRenderer(
-    const std::shared_ptr<LightEnvironment> lighting,
-    const std::shared_ptr<StarRotation> star_rotation, ShaderHandler shader_handler
-) :
-    star_data_(files::get_data_path() / "stars.json"),
-    lighting_(lighting), star_rotation_(star_rotation) {
-    star_PID_ = shader_handler.load_program(
-        files::get_resources_path() / "shaders" / "background" / "Stars.vert",
-        files::get_resources_path() / "shaders" / "background" / "Stars.frag"
-    );
-    sun_PID_ = shader_handler.load_program(
-        files::get_resources_path() / "shaders" / "background" / "Sun.vert",
-        files::get_resources_path() / "shaders" / "background" / "Sun.frag"
-    );
-
-    sky_PID_ = shader_handler.load_program(
-        files::get_resources_path() / "shaders" / "background" / "Sky.vert",
-        files::get_resources_path() / "shaders" / "background" / "Sky.frag"
-    );
-
-    // ---- set uniforms ----
-    // star
-    view_projection_star_UID_ = glGetUniformLocation(star_PID_, "MVP");
-    pixel_projection_star_UID_ = glGetUniformLocation(star_PID_, "pixel_projection");
-    star_rotation_star_UID_ = glGetUniformLocation(star_PID_, "star_rotation");
-    sun_position_star_UID_ = glGetUniformLocation(star_PID_, "sun_position");
-
-    // sun
-    view_projection_sun_UID_ = glGetUniformLocation(sun_PID_, "MVP");
-    pixel_projection_sun_UID_ = glGetUniformLocation(sun_PID_, "pixel_projection");
-    sun_position_sun_UID_ = glGetUniformLocation(sun_PID_, "sun_position");
-    sunlight_color_sun_UID_ = glGetUniformLocation(sun_PID_, "sunlight_color");
-
-    // sky
-    view_projection_sky_UID_ = glGetUniformLocation(sky_PID_, "MVIP");
-    pixel_projection_sky_UID_ = glGetUniformLocation(sky_PID_, "pixel_projection");
-    sun_position_sky_UID_ = glGetUniformLocation(sky_PID_, "sun_position");
-    sunlight_color_sky_UID_ = glGetUniformLocation(sky_PID_, "sunlight_color");
-}
-
-SkyRenderer::~SkyRenderer() {
-    glDeleteProgram(star_PID_);
->>>>>>> f7b0bc4b
+    view_projection_sky_UID_ = get_uniform("MVP");
+    pixel_projection_sky_UID_ = get_uniform("pixel_projection");
+    sun_position_sky_UID_ = get_uniform("sun_position");
+    sunlight_color_sky_UID_ = get_uniform("sunlight_color");
 }
 
 void
 SkyRenderer::render(screen_size_t width, screen_size_t height, GLuint frame_buffer)
     const {
-<<<<<<< HEAD
-    FrameBufferHandler::instance().bind_fbo(frame_buffer);
-    glDisable(GL_CULL_FACE);
-    glDepthMask(GL_FALSE);
+    // these matrices are used by all programs
 
     glViewport(0, 0, width, height);
 
     // Use our shader
     glUseProgram(get_program_ID());
-=======
-    // these matrices are used by all programs
->>>>>>> f7b0bc4b
 
+    // Compute the MVP matrix from keyboard and mouse input
     // clang-format off
     glm::mat4 pixel_window = {
         1.0 / static_cast<float>(width), 0, 0, 0,
@@ -124,7 +73,7 @@
     /***************
      * Sky Program *
      ***************/
-    glUseProgram(sky_PID_);
+    glUseProgram(get_program_ID());
 
     glm::mat4 sky_rotation = glm::inverse(MVP);
 
@@ -166,113 +115,6 @@
     );
 
     glDisableVertexAttribArray(0);
-
-    /****************
-     * Star Program *
-     ****************/
-
-    // Use our shader
-    glUseProgram(star_PID_);
-
-    // the sun direction
-    glUniform3f(
-        sun_position_star_UID_, light_direction.x, light_direction.y, light_direction.z
-    );
-
-    glm::mat4 sky_rotation_matrix = star_rotation_->get_sky_rotation();
-
-    // Send our transformation to the currently bound shader,
-    // in the "MVP" uniform
-    glUniformMatrix4fv(view_projection_star_UID_, 1, GL_FALSE, &MVP[0][0]);
-    // in the "pixel_projection" uniform
-    glUniformMatrix4fv(pixel_projection_star_UID_, 1, GL_FALSE, &pixel_window[0][0]);
-
-    glUniformMatrix4fv(
-        star_rotation_star_UID_, 1, GL_FALSE, &sky_rotation_matrix[0][0]
-    );
-
-    // 1st attribute buffer : positions
-    glEnableVertexAttribArray(0);
-    glBindBuffer(GL_ARRAY_BUFFER, star_data_.get_star_positions());
-    glVertexAttribPointer(
-        0,        // attribute
-        4,        // size
-        GL_FLOAT, // type
-        GL_FALSE, // normalized?
-        0,        // stride
-        nullptr   // array buffer offset
-    );
-
-    // 2nd attribute buffer : age
-    glEnableVertexAttribArray(1);
-    glBindBuffer(GL_ARRAY_BUFFER, star_data_.get_star_age_());
-    glVertexAttribPointer(
-        1,        // attribute
-        1,        // size
-        GL_FLOAT, // type
-        GL_FALSE, // normalized?
-        0,        // stride
-        nullptr   // array buffer offset
-    );
-
-    // 3rd attribute buffer : vertices
-    glEnableVertexAttribArray(2);
-    glBindBuffer(GL_ARRAY_BUFFER, star_data_.get_star_shape());
-    glVertexAttribPointer(
-        2,        // attribute
-        2,        // size
-        GL_FLOAT, // type
-        GL_FALSE, // normalized?
-        0,        // stride
-        nullptr   // array buffer offset
-    );
-
-    glVertexAttribDivisor(0, 1);
-    glVertexAttribDivisor(1, 1);
-
-    // Draw the triangles !
-    glDrawArraysInstanced(
-        GL_TRIANGLE_STRIP,         // mode
-        0,                         // start
-        4,                         // number of vertices
-        star_data_.get_num_stars() // number of models
-
-    );
-
-    glVertexAttribDivisor(0, 0);
-    glVertexAttribDivisor(1, 0);
-    glDisableVertexAttribArray(0);
-    glDisableVertexAttribArray(1);
-<<<<<<< HEAD
-=======
-    // glDisableVertexAttribArray(2);
-
-    // Use our shader
-    glUseProgram(sun_PID_);
-
-    glUniform3f(sunlight_color_sun_UID_, light_color.x, light_color.y, light_color.z);
-
-    // Send our transformation to the currently bound shader,
-    // in the "MVP" uniform
-    glUniformMatrix4fv(view_projection_sun_UID_, 1, GL_FALSE, &MVP[0][0]);
-    // in the "pixel_projection" uniform
-    glUniformMatrix4fv(pixel_projection_sun_UID_, 1, GL_FALSE, &pixel_window[0][0]);
-
-    glUniform3f(
-        sun_position_sun_UID_, light_direction.x, light_direction.y, light_direction.z
-    );
-
-    // Draw the triangles !
-    glDrawArraysInstanced(
-        GL_TRIANGLE_STRIP, // mode
-        0,                 // start
-        4,                 // number of vertices
-        1                  // number of models (there is one sun)
-
-    );
-
->>>>>>> f7b0bc4b
-    glDisableVertexAttribArray(2);
 }
 
 } // namespace render
