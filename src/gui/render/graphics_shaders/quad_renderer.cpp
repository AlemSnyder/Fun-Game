--- conflicted
+++ resolved
@@ -9,15 +9,7 @@
 QuadRenderer::QuadRenderer(shader::Program& shader_program) :
     OpenGLProgramExecuter(shader_program) {
     // program
-<<<<<<< HEAD
     reload_program();
-=======
-    main_PID_ = shader_handler.load_program(
-        files::get_resources_path() / "shaders" / "Passthrough.vert",
-        files::get_resources_path() / "shaders" / "overlay" / "SimpleTexture.frag"
-    );
-    texture_UID_ = glGetUniformLocation(main_PID_, "texture_id");
->>>>>>> f7b0bc4b
 
     // The quad's FBO. Used only for visualizing the shadow map.
     static const std::vector<GLfloat> quad_vertices = {
@@ -35,11 +27,6 @@
 
 QuadRenderer::~QuadRenderer() {
     glDeleteBuffers(1, &quad_vertexbuffer_);
-<<<<<<< HEAD
-    
-=======
-    glDeleteProgram(main_PID_);
->>>>>>> f7b0bc4b
 }
 
 void
@@ -58,11 +45,7 @@
 
     glClear(GL_DEPTH_BUFFER_BIT);
     // Use our shader
-<<<<<<< HEAD
     glUseProgram(get_program_ID());
-=======
-    glUseProgram(main_PID_);
->>>>>>> f7b0bc4b
 
     // Bind our texture in Texture Unit 0
     glActiveTexture(GL_TEXTURE0);
