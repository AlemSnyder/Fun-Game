// -*- lsst-c++ -*-
/*
 * This program is free software: you can redistribute it and/or modify
 * it under the terms of the GNU General Public License as published by
 * the Free Software Foundation, version 2 of the License, or
 * (at your option) any later version.
 *
 * This program is distributed in the hope that it will be useful,
 * but WITHOUT ANY WARRANTY; without even the implied warranty of
 * MERCHANTABILITY or FITNESS FOR A PARTICULAR PURPOSE. See the
 * GNU General Public License for more details.
 */

/**
 * @file quad_renderer_multisample.hpp
 *
 * @brief Defines MainRender class.
 *
 * @ingroup GUI  RENDER
 *
 */
#pragma once

#include "../../../types.hpp"
#include "shader.hpp"
#include "gui_render_types.hpp"
#include "quad_renderer.hpp"

#include <memory>
#include <vector>

namespace gui {

namespace render {

/**
 * @brief Renders the meshes to the screen
 *
 * @details QuadRendererMultisample renders a multisampled meshes to the
 * screen.
 *
 */
class QuadRendererMultisample : public QuadRenderer {
 private:
<<<<<<< HEAD
    GLint width_id_;       // uniform ID for width of reading texture
    GLint height_id_;      // uniform ID for height or reading texture
    GLint tex_samples_id_; // uniform ID for number pixel samples
=======
    GLuint width_UID_;       // uniform ID for width of reading texture
    GLuint height_UID_;      // uniform ID for height or reading texture
    GLuint num_samples_UID_; // uniform ID for number pixel samples
>>>>>>> f7b0bc4b

 public:
    /**
     * @brief Construct a new Main Renderer object
     *
     */
    QuadRendererMultisample(shader::Program& shader_program);

    void reload_program() override;

    /**
     * @brief renders the given meshes
     *
     * @param screen_size_t window height
     * @param screen_size_t window width
     * @param GLuint texture to render from
     * @param GLuint framebuffer to render to
     */
    void inline render(
        screen_size_t width, screen_size_t height, uint32_t samples,
        GLuint window_render_texture, GLuint frame_buffer = 0
    ) const {
        QuadRenderer::setup(width, height, window_render_texture, frame_buffer);
        glUniform1ui(width_UID_, width);
        glUniform1ui(height_UID_, height);
        glUniform1ui(num_samples_UID_, samples);
        QuadRenderer::draw();
    }
};

} // namespace render

} // namespace gui<|MERGE_RESOLUTION|>--- conflicted
+++ resolved
@@ -42,15 +42,9 @@
  */
 class QuadRendererMultisample : public QuadRenderer {
  private:
-<<<<<<< HEAD
-    GLint width_id_;       // uniform ID for width of reading texture
-    GLint height_id_;      // uniform ID for height or reading texture
-    GLint tex_samples_id_; // uniform ID for number pixel samples
-=======
     GLuint width_UID_;       // uniform ID for width of reading texture
     GLuint height_UID_;      // uniform ID for height or reading texture
     GLuint num_samples_UID_; // uniform ID for number pixel samples
->>>>>>> f7b0bc4b
 
  public:
     /**
