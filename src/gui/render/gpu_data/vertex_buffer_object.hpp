--- conflicted
+++ resolved
@@ -282,11 +282,7 @@
     /**
      * @brief Get the array's size
      *
-<<<<<<< HEAD
-     * @return size_t alloc_size_
-=======
      * @return size_t size_
->>>>>>> 4b1d904b
      */
     [[nodiscard]] inline size_t
     size() const noexcept {
