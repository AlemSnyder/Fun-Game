--- conflicted
+++ resolved
@@ -1,11 +1,8 @@
 #pragma once
 
-<<<<<<< HEAD
+#include "../gl_enums.hpp"
+#include "logging.hpp"
 #include "global_context.hpp"
-=======
-#include "../gl_enums.hpp"
->>>>>>> c790ddfd
-#include "logging.hpp"
 
 #include <GL/glew.h>
 #include <glm/glm.hpp>
@@ -13,35 +10,14 @@
 #include <concepts>
 #include <type_traits>
 #include <vector>
+#include <string>
 
 namespace gui {
 
 namespace gpu_data {
 
-<<<<<<< HEAD
-// TODO enum draw type
-// static draw dynamic draw etc
-
-/**
- * @brief Data type of buffer
- */
-enum class GPUDataType : GLenum {
-
-    // clang-format off
-    BYTE            = GL_BYTE,
-    UNSIGNED_BYTE   = GL_UNSIGNED_BYTE,
-    SHORT           = GL_SHORT,
-    UNSIGNED_SHORT  = GL_UNSIGNED_SHORT,
-    INT             = GL_INT,
-    UNSIGNED_INT    = GL_UNSIGNED_INT,
-
-    FLOAT           = GL_FLOAT,
-    DOUBLE          = GL_DOUBLE,
-    // clang-format on
-};
-
 constexpr std::string
-reper(const GPUDataType& data_type) {
+to_string(const GPUDataType& data_type) {
     switch (data_type) {
         case GPUDataType::BYTE:
             return "BYTE";
@@ -65,17 +41,6 @@
 }
 
 /**
- * @brief Targe. Designates how the buffer is used.
- */
-enum class BindingTarget : GLenum {
-    ARRAY_BUFFER = GL_ARRAY_BUFFER,
-    ELEMENT_ARRAY_BUFFER = GL_ELEMENT_ARRAY_BUFFER,
-};
-=======
-namespace {
->>>>>>> c790ddfd
-
-/**
  * @brief Determines how a data type should be interpreted on the GPU.
  *
  * @details The entire thing works by template deduction and magic.
@@ -193,8 +158,6 @@
     }
 };
 
-} // namespace
-
 /**
  * @brief Generates a vector like object to store data on GPU.
  */
@@ -237,7 +200,7 @@
                 logging::opengl_logger, "buffer ID before generation: {}", buffer_ID_
             );
             glGenBuffers(1, &buffer_ID_);
-            this->update_(data.data(), 0, data.size());
+            this->pointer_update_(data.data(), 0, data.size());
         });
     };
 
@@ -249,26 +212,6 @@
     //    ArrayBuffer& operator=(ArrayBuffer&& other) = delete;
 
     /**
-     * @brief Construct ArrayBuffer with data and divisor
-     *
-     * @param std::vector<T>& data data to send to GPU
-     * @param GLuint divisor go look up instancing
-     */
-    /*inline ArrayBuffer(std::initializer_list<T> data, GLuint divisor) :
-        divisor_(divisor) {
-<<<<<<< HEAD
-        GlobalContext& context = GlobalContext::instance();
-        context.push_opengl_task([this, data]() {
-            glGenBuffers(1, &buffer_ID_);
-            this->update_(data.begin(), 0, data.size());
-        });
-    }*/
-=======
-        pointer_update_(data.begin(), data.size());
-    }
->>>>>>> c790ddfd
-
-    /**
      * @brief Construct ArrayBuffer with data
      *
      * @param std::vector<T>& data data to send to GPU
@@ -285,7 +228,7 @@
     update(std::vector<T> data, GLuint offset) {
         GlobalContext& context = GlobalContext::instance();
         context.push_opengl_task([this, data, offset]() {
-            this->update_(data.data(), offset, data.size());
+            this->pointer_update_(data.data(), offset, data.size());
         });
     };
 
@@ -295,16 +238,11 @@
      * @param std::vector<T>& data data to send to GPU
      */
     inline void
-<<<<<<< HEAD
     update(std::vector<T> data) {
         GlobalContext& context = GlobalContext::instance();
         context.push_opengl_task([this, data]() {
-            this->update_(data.data(), 0, data.size());
+            this->pointer_update_(data.data(), 0, data.size());
         });
-=======
-    update(const std::vector<T>& data) {
-        pointer_update_(data.data(), data.size());
->>>>>>> c790ddfd
     }
 
     //    inline void update(size_t offset, std::vector<T> data);
@@ -369,29 +307,19 @@
      *
      * @param std::vector<T>& data data to send to GPU
      */
-<<<<<<< HEAD
-    void update_(const T* data_begin, size_t offset, size_t add_data_size);
-=======
-    void pointer_update_(const T* data_begin, size_t size);
->>>>>>> c790ddfd
+    void pointer_update_(const T* data_begin, size_t offset, size_t size);
 };
 
 // go do vector implementations
 
 template <class T, BindingTarget buffer>
 void
-<<<<<<< HEAD
-ArrayBuffer<T, buffer>::update_(
-    const T* data_begin, size_t offset, size_t add_data_size
-) {
-=======
-ArrayBuffer<T, buffer>::pointer_update_(const T* data_begin, size_t size) {
->>>>>>> c790ddfd
+ArrayBuffer<T, buffer>::pointer_update_(const T* data_begin,  size_t offset, size_t add_data_size) {
     constexpr GPUArrayType data_type = GPUArrayType::create<T>();
 
     LOG_BACKTRACE(
         logging::opengl_logger, "Updating buffer ID: {}, vec size {}, data type: {}",
-        buffer_ID_, data_type.vec_size, reper(data_type.draw_type)
+        buffer_ID_, data_type.vec_size, to_string(data_type.draw_type)
     );
 
     if (aloc_size < offset + add_data_size) {
@@ -427,7 +355,7 @@
 
     LOG_BACKTRACE(
         logging::opengl_logger, "Updating buffer ID: {}, vec size {}, data type: {}",
-        buffer_ID_, data_type.vec_size, reper(data_type.draw_type)
+        buffer_ID_, data_type.vec_size, to_string(data_type.draw_type)
     );
 
     if constexpr (buffer != BindingTarget::ELEMENT_ARRAY_BUFFER)
