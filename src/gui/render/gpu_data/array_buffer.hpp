--- conflicted
+++ resolved
@@ -1,5 +1,6 @@
 #pragma once
 
+#include "../gl_enums.hpp"
 #include "../gl_enums.hpp"
 #include "logging.hpp"
 #include "global_context.hpp"
@@ -15,7 +16,6 @@
 
 namespace gpu_data {
 
-<<<<<<< HEAD
 constexpr std::string
 reper(const GPUDataType& data_type) {
     switch (data_type) {
@@ -39,9 +39,6 @@
             abort();
     }
 }
-=======
-namespace {
->>>>>>> bbc29b53
 
 /**
  * @brief Determines how a data type should be interpreted on the GPU.
@@ -159,8 +156,6 @@
     }
 };
 
-} // namespace
-
 /**
  * @brief Generates a vector like object to store data on GPU.
  */
@@ -222,11 +217,7 @@
      */
     inline ArrayBuffer(std::initializer_list<T> data, GLuint divisor) :
         divisor_(divisor) {
-<<<<<<< HEAD
         pointer_update_(data.begin(), 0, data.size());
-=======
-        pointer_update_(data.begin(), data.size());
->>>>>>> bbc29b53
     }
 
     /**
@@ -257,11 +248,7 @@
      */
     inline void
     update(const std::vector<T>& data) {
-<<<<<<< HEAD
         pointer_update_(data.data(), 0, data.size());
-=======
-        pointer_update_(data.data(), data.size());
->>>>>>> bbc29b53
     }
 
     //    inline void update(size_t offset, std::vector<T> data);
@@ -326,24 +313,16 @@
      *
      * @param std::vector<T>& data data to send to GPU
      */
-<<<<<<< HEAD
     void pointer_update_(const T* data_begin, size_t offset, size_t add_data_size);
-=======
-    void pointer_update_(const T* data_begin, size_t size);
->>>>>>> bbc29b53
 };
 
 // go do vector implementations
 
 template <class T, BindingTarget buffer>
 void
-<<<<<<< HEAD
 ArrayBuffer<T, buffer>::pointer_update_(
     const T* data_begin, size_t offset, size_t add_data_size
 ) {
-=======
-ArrayBuffer<T, buffer>::pointer_update_(const T* data_begin, size_t size) {
->>>>>>> bbc29b53
     constexpr GPUArrayType data_type = GPUArrayType::create<T>();
 
     LOG_BACKTRACE(
