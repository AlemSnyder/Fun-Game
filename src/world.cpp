// -*- lsst-c++ -*-
/*
 * This program is free software: you can redistribute it and/or modify
 * it under the terms of the GNU General Public License as published by
 * the Free Software Foundation, version 2 of the License, or
 * (at your option) any later version.
 *
 * This program is distributed in the hope that it will be useful,
 * but WITHOUT ANY WARRANTY; without even the implied warranty of
 * MERCHANTABILITY or FITNESS FOR A PARTICULAR PURPOSE. See the
 * GNU General Public License for more details.
 */

/**
 * @file world.cpp
 *
 * @author @AlemSnyder
 *
 * @brief Defines World class
 *
 *
 */

#include "world.hpp"

#include "entity/mesh.hpp"
#include "terrain/terrain.hpp"

#include <cstdint>
#include <fstream>
#include <string>

// void World::save(){
//     terrain_main.qb_save(path);
// }

const terrain::Material*
World::get_material(int material_id) const {
    return &materials.at(material_id);
}

void
World::init_materials(Json::Value material_data) {
    for (auto element_it = material_data.begin(); element_it != material_data.end();
         element_it++) {
        std::vector<std::pair<const std::string, uint32_t>> color_vector;

        Json::Value material = *element_it;
        std::string name = element_it.key().asString();
        for (unsigned int i = 0; i < material["colors"].size(); i++) {
            const std::string string = material["colors"][i]["name"].asString();
            uint32_t color = std::stoll(material["colors"][i]["hex"].asString(), 0, 16);
            color_vector.push_back(std::make_pair(string, color));
        }

        terrain::Material mat{
            color_vector,                                    // color
            static_cast<uint8_t>(material["speed"].asInt()), // speed_multiplier
            material["solid"].asBool(),                      // solid
            static_cast<uint8_t>(material["id"].asInt()),    // element_id
            name};                                           // name
        materials.insert(std::make_pair(mat.element_id, mat));
    }
}

void
World::get_mesh_greedy(
    std::vector<unsigned short>& indices, std::vector<glm::vec3>& indexed_vertices,
    std::vector<glm::vec3>& indexed_colors, std::vector<glm::vec3>& indexed_normals
) const {
    entity::generate_mesh(
        terrain_main, indices, indexed_vertices, indexed_colors, indexed_normals
    );
}

World::World() {
    Json::Value materials_json;
    std::ifstream materials_file("./data/materials.json", std::ifstream::in);
    materials_file >> materials_json;

    init_materials(materials_json);

    std::vector<int> grass_grad_data;
    for (unsigned int i = 0; i < materials_json["Dirt"]["Gradient"]["levels"].size();
         i++) {
        grass_grad_data.push_back(materials_json["Dirt"]["Gradient"]["levels"][i].asInt(
        ));
    }

    Json::Value biome_data;
    std::ifstream biome_file("./data/biome_data.json", std::ifstream::in);
    biome_file >> biome_data;

    std::cout << "start of terrain\n";
    terrain_main = terrain::Terrain();
}

<<<<<<< HEAD
World::World(const std::string path)
{
=======
World::World(const char* path) {
>>>>>>> cda6beec
    Json::Value materials_json;
    std::ifstream materials_file("./data/materials.json", std::ifstream::in);
    materials_file >> materials_json;

    init_materials(materials_json);

    std::vector<int> grass_grad_data;
    for (unsigned int i = 0; i < materials_json["Dirt"]["Gradient"]["levels"].size();
         i++) {
        grass_grad_data.push_back(materials_json["Dirt"]["Gradient"]["levels"][i].asInt(
        ));
    }

    std::cout << "start of terrain\n";

    terrain_main = terrain::Terrain(path, &materials);
}

World::World(Json::Value materials_json, Json::Value biome_data) {
    init_materials(materials_json);

    std::vector<int> grass_grad_data;
    for (unsigned int i = 0; i < materials_json["Dirt"]["Gradient"]["levels"].size();
         i++) {
        grass_grad_data.push_back(materials_json["Dirt"]["Gradient"]["levels"][i].asInt(
        ));
    }

    std::cout << "start of terrain\n";

    terrain_main = terrain::Terrain(
        6, 6, 32, 128, 5, &materials, biome_data["Biome_1"], grass_grad_data,
        materials_json["Dirt"]["Gradient"]["midpoint"].asInt()
    );
}

World::World(Json::Value biome_data, int tile_type) {
    Json::Value materials_json;
    std::ifstream materials_file("./data/materials.json", std::ifstream::in);
    materials_file >> materials_json;

    init_materials(materials_json);

    terrain_main =
        terrain::Terrain(3, 3, 32, 128, 5, tile_type, &materials, biome_data);
}<|MERGE_RESOLUTION|>--- conflicted
+++ resolved
@@ -95,12 +95,7 @@
     terrain_main = terrain::Terrain();
 }
 
-<<<<<<< HEAD
-World::World(const std::string path)
-{
-=======
 World::World(const char* path) {
->>>>>>> cda6beec
     Json::Value materials_json;
     std::ifstream materials_file("./data/materials.json", std::ifstream::in);
     materials_file >> materials_json;
