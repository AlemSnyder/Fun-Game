--- conflicted
+++ resolved
@@ -65,7 +65,7 @@
 
         terrain::Material mat{
             color_vector,                                    // color
-            static_cast<uint8_t>(material["speed"].asInt()), // speed_multiplier
+            static_cast<float>(material["speed"].asFloat()), // speed_multiplier
             material["solid"].asBool(),                      // solid
             static_cast<MaterialId>(material["id"].asInt()), // element_id
             name};                                           // name
@@ -82,15 +82,7 @@
         path, materials, get_grass_grad_data(materials_json),
         materials_json["Dirt"]["Gradient"]["midpoint"].asInt()
     ) {
-<<<<<<< HEAD
-    chunks_mesh.resize(terrain_main.get_chunks().size());
-
-    for (size_t i = 0; i < chunks_mesh.size(); i++) {
-        chunks_mesh[i] = std::make_shared<gui::data_structures::TerrainMesh>();
-    }
-=======
     initialize_chunks_mesh_();
->>>>>>> 8327fd4a
 }
 
 World::World(
@@ -103,14 +95,7 @@
         get_grass_grad_data(materials_json),
         materials_json["Dirt"]["Gradient"]["midpoint"].asInt()
     ) {
-<<<<<<< HEAD
-    chunks_mesh.resize(terrain_main.get_chunks().size());
-    for (size_t i = 0; i < chunks_mesh.size(); i++) {
-        chunks_mesh[i] = std::make_shared<gui::data_structures::TerrainMesh>();
-    }
-=======
     initialize_chunks_mesh_();
->>>>>>> 8327fd4a
 }
 
 World::World(
@@ -123,114 +108,24 @@
         materials_json["Dirt"]["Gradient"]["midpoint"].asInt()
     ) {
     // on initialization world reserves the space it would need for shared pointers
-<<<<<<< HEAD
-    chunks_mesh.resize(terrain_main.get_chunks().size());
-    for (size_t i = 0; i < chunks_mesh.size(); i++) {
-        chunks_mesh[i] = std::make_shared<gui::data_structures::TerrainMesh>();
-    }
-}
-
-void
-World::update_all_chunk_mesh() {
-    const std::vector<terrain::Chunk>& chunks = terrain_main.get_chunks();
-    for (size_t i = 0; i < chunks.size(); i++) {
-        entity::Mesh chunk_mesh = entity::generate_mesh(chunks[i]);
-=======
     initialize_chunks_mesh_();
 }
 
 void
-World::update_single_mesh(Dim chunk_pos) {
+World::update_single_mesh(ChunkIndex chunk_pos) {
     const auto& chunks = terrain_main_.get_chunks();
-    entity::Mesh chunk_mesh = entity::generate_mesh(chunks[chunk_pos]);
->>>>>>> 8327fd4a
-
-    chunk_mesh.change_color_indexing(
-        materials, terrain::TerrainColorMapping::get_colors_inverse_map()
-    );
-
-<<<<<<< HEAD
-        chunks_mesh[i]->update(chunk_mesh);
-    }
-}
-
-void
-World::update_single_mesh(uint16_t chunk_pos) {
-    const std::vector<terrain::Chunk>& chunks = terrain_main.get_chunks();
     entity::Mesh chunk_mesh = entity::generate_mesh(chunks[chunk_pos]);
 
     chunk_mesh.change_color_indexing(
         materials, terrain::TerrainColorMapping::get_colors_inverse_map()
     );
 
-    chunks_mesh[chunk_pos]->update(chunk_mesh);
-}
-
-void
-World::set_tile(uint16_t pos, const terrain::Material* mat, uint8_t color_id) {
-    terrain_main.get_tile(pos)->set_material(mat, color_id);
-
-    TerrainDim3 tile_sop = terrain_main.sop(pos);
-
-    uint16_t chunk_pos =
-        terrain_main.get_chunk_from_tile(tile_sop.x, tile_sop.y, tile_sop.z);
-    update_single_mesh(chunk_pos);
-
-    // do some math:
-    // if the tile is on the edge of a chunk then both chunks must be updated.
-    uint8_t edge_case = tile_sop.x % terrain::Chunk::SIZE;
-    if (edge_case == 0) {
-        if (terrain_main.in_range(tile_sop.x - 1, tile_sop.y, tile_sop.z)) {
-            chunk_pos = terrain_main.get_chunk_from_tile(
-                tile_sop.x - 1, tile_sop.y, tile_sop.z
-            );
-            update_single_mesh(chunk_pos);
-        }
-    } else if (edge_case == terrain::Chunk::SIZE - 1) {
-        if (terrain_main.in_range(tile_sop.x + 1, tile_sop.y, tile_sop.z)) {
-            chunk_pos = terrain_main.get_chunk_from_tile(
-                tile_sop.x + 1, tile_sop.y, tile_sop.z
-            );
-            update_single_mesh(chunk_pos);
-        }
-    }
-    edge_case = tile_sop.y % terrain::Chunk::SIZE;
-    if (edge_case == 0) {
-        if (terrain_main.in_range(tile_sop.x, tile_sop.y - 1, tile_sop.z)) {
-            chunk_pos = terrain_main.get_chunk_from_tile(
-                tile_sop.x, tile_sop.y - 1, tile_sop.z
-            );
-            update_single_mesh(chunk_pos);
-        }
-    } else if (edge_case == terrain::Chunk::SIZE - 1) {
-        if (terrain_main.in_range(tile_sop.x, tile_sop.y + 1, tile_sop.z)) {
-            chunk_pos = terrain_main.get_chunk_from_tile(
-                tile_sop.x, tile_sop.y + 1, tile_sop.z
-            );
-            update_single_mesh(chunk_pos);
-        }
-    }
-    edge_case = tile_sop.z % terrain::Chunk::SIZE;
-    if (edge_case == 0) {
-        if (terrain_main.in_range(tile_sop.x, tile_sop.y, tile_sop.z - 1)) {
-            chunk_pos = terrain_main.get_chunk_from_tile(
-                tile_sop.x, tile_sop.y, tile_sop.z - 1
-            );
-            update_single_mesh(chunk_pos);
-        }
-    } else if (edge_case == terrain::Chunk::SIZE - 1) {
-        if (terrain_main.in_range(tile_sop.x, tile_sop.y, tile_sop.z + 1)) {
-            chunk_pos = terrain_main.get_chunk_from_tile(
-                tile_sop.x, tile_sop.y, tile_sop.z + 1
-            );
-            update_single_mesh(chunk_pos);
-        }
-    }
-=======
     chunks_mesh_[chunk_pos]->update(chunk_mesh);
 }
 
 void World::update_single_mesh(TerrainDim3 tile_sop){
+    if (! terrain_main_.in_range(tile_sop))
+        return;
     Dim chunk_pos = terrain_main_.get_chunk_from_tile(tile_sop);
     update_single_mesh(chunk_pos);
 }
@@ -268,5 +163,4 @@
         update_single_mesh({tile_sop.x, tile_sop.y, tile_sop.z - 1});
     else if (edge_case == terrain::Chunk::SIZE - 1)
         update_single_mesh({tile_sop.x, tile_sop.y, tile_sop.z + 1});
->>>>>>> 8327fd4a
 }