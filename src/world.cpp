--- conflicted
+++ resolved
@@ -63,17 +63,10 @@
     ) {}
 
 World::World(const std::string& biome_name, MapTile_t tile_type, size_t seed) :
-<<<<<<< HEAD
     biome_(biome_name, seed),
     terrain_main_(
         3, 3, macro_tile_size, height, seed, biome_, terrain::generation::Biome::get_test_map(tile_type)
     ) {}
-=======
-    biome_(biome_name, seed), terrain_main_(
-                                  3, 3, macro_tile_size, height, seed, biome_,
-                                  terrain::generation::Biome::get_test_map(tile_type)
-                              ) {}
->>>>>>> bd1deb4b
 
 // Should not be called except by lambda function
 void
