--- conflicted
+++ resolved
@@ -81,9 +81,6 @@
     terrain_main(
         path, materials, get_grass_grad_data(materials_json),
         materials_json["Dirt"]["Gradient"]["midpoint"].asInt()
-<<<<<<< HEAD
-    ) {}
-=======
     ) {
     chunks_mesh.resize(terrain_main.get_chunks().size());
 
@@ -91,7 +88,6 @@
         chunks_mesh[i] = std::make_shared<terrain::TerrainMesh>();
     }
 }
->>>>>>> 94e47140
 
 World::World(
     const Json::Value& materials_json, const Json::Value& biome_data, uint32_t x_tiles,
@@ -117,9 +113,6 @@
         macro_tile_size, height, 5, tile_type, materials, biome_data["Biome_1"],
         get_grass_grad_data(materials_json),
         materials_json["Dirt"]["Gradient"]["midpoint"].asInt()
-<<<<<<< HEAD
-    ) {}
-=======
     ) {
     // on initialization world reserves the space it would need for shared pointers
     chunks_mesh.resize(terrain_main.get_chunks().size());
@@ -127,8 +120,7 @@
         chunks_mesh[i] = std::make_shared<terrain::TerrainMesh>();
     }
 }
->>>>>>> 94e47140
-
+/*
 // ! deprecated
 std::vector<entity::Mesh>
 World::get_mesh_greedy() const {
@@ -145,7 +137,7 @@
         }
     }
     return out;
-}
+}*/
 
 void
 World::update_all_chunk_mesh() {
