--- conflicted
+++ resolved
@@ -49,86 +49,6 @@
     return grass_grad_data;
 }
 
-<<<<<<< HEAD
-std::map<MaterialId, const terrain::Material>
-World::init_materials(const Json::Value& material_data) {
-    std::map<uint8_t, const terrain::Material> out;
-    for (auto element_it = material_data.begin(); element_it != material_data.end();
-         element_it++) {
-        std::vector<std::pair<const std::string, ColorInt>> color_vector;
-
-        const Json::Value material = *element_it;
-        std::string name = element_it.key().asString();
-        for (const Json::Value& json_color : material["colors"]) {
-            const std::string color_name = json_color["name"].asString();
-            ColorInt color_value = std::stoll(json_color["hex"].asString(), 0, 16);
-            color_vector.push_back(std::make_pair(std::move(color_name), color_value));
-        }
-
-        terrain::Material mat{
-            color_vector,                                    // color
-            static_cast<uint8_t>(material["speed"].asInt()), // speed_multiplier
-            material["solid"].asBool(),                      // solid
-            static_cast<MaterialId>(material["id"].asInt()), // element_id
-            name};                                           // name
-        out.insert(std::make_pair(mat.element_id, mat));
-    }
-
-    terrain::TerrainColorMapping::assign_color_mapping(out);
-    return out;
-}
-
-World::World(const Json::Value& materials_json, const std::string path) :
-    materials(init_materials(materials_json)),
-    terrain_main(
-        path, materials, get_grass_grad_data(materials_json),
-        materials_json["Dirt"]["Gradient"]["midpoint"].asInt()
-    ) {
-    chunks_mesh.resize(terrain_main.get_chunks().size());
-
-    for (size_t i = 0; i < chunks_mesh.size(); i++) {
-        chunks_mesh[i] = std::make_shared<gui::data_structures::TerrainMesh>();
-    }
-}
-
-World::World(
-    const Json::Value& materials_json, const Json::Value& biome_data, uint32_t x_tiles,
-    uint32_t y_tiles
-) :
-    materials(init_materials(materials_json)),
-    terrain_main(
-        x_tiles, y_tiles, macro_tile_size, height, 5, materials, biome_data["Biome_1"],
-        get_grass_grad_data(materials_json),
-        materials_json["Dirt"]["Gradient"]["midpoint"].asInt()
-    ) {
-    chunks_mesh.resize(terrain_main.get_chunks().size());
-    for (size_t i = 0; i < chunks_mesh.size(); i++) {
-        chunks_mesh[i] = std::make_shared<gui::data_structures::TerrainMesh>();
-    }
-}
-
-World::World(
-    const Json::Value& materials_json, const Json::Value& biome_data, int tile_type
-) :
-    materials(init_materials(materials_json)),
-    terrain_main(
-        macro_tile_size, height, 5, tile_type, materials, biome_data["Biome_1"],
-        get_grass_grad_data(materials_json),
-        materials_json["Dirt"]["Gradient"]["midpoint"].asInt()
-    ) {
-    // on initialization world reserves the space it would need for shared pointers
-    chunks_mesh.resize(terrain_main.get_chunks().size());
-    for (size_t i = 0; i < chunks_mesh.size(); i++) {
-        chunks_mesh[i] = std::make_shared<gui::data_structures::TerrainMesh>();
-    }
-}
-
-void
-World::update_all_chunk_mesh() {
-    const std::vector<terrain::Chunk>& chunks = terrain_main.get_chunks();
-    for (size_t i = 0; i < chunks.size(); i++) {
-        entity::Mesh chunk_mesh = entity::generate_mesh(chunks[i]);
-=======
 World::World(const std::string& biome_name, const std::string& path, size_t seed) :
     biome_(biome_name, seed), terrain_main_(path, biome_) {}
 
@@ -160,7 +80,6 @@
         terrain::TerrainColorMapping::get_color_texture()
     );
 }
->>>>>>> 5db57ecd
 
 void
 World::update_single_mesh(TerrainDim3 tile_sop) {
@@ -170,71 +89,6 @@
     update_single_mesh(chunk_pos);
 }
 
-<<<<<<< HEAD
-        chunks_mesh[i]->update(chunk_mesh);
-    }
-}
-
-void
-World::update_single_mesh(uint16_t chunk_pos) {
-    const std::vector<terrain::Chunk>& chunks = terrain_main.get_chunks();
-    entity::Mesh chunk_mesh = entity::generate_mesh(chunks[chunk_pos]);
-
-    chunk_mesh.change_color_indexing(
-        materials, terrain::TerrainColorMapping::get_colors_inverse_map()
-    );
-
-    chunks_mesh[chunk_pos]->update(chunk_mesh);
-}
-
-void
-World::set_tile(uint16_t pos, const terrain::Material* mat, uint8_t color_id) {
-    terrain_main.get_tile(pos)->set_material(mat, color_id);
-
-    TerrainDim3 tile_sop = terrain_main.sop(pos);
-
-    uint16_t chunk_pos = terrain_main.get_chunk_from_tile(tile_sop.x, tile_sop.y, tile_sop.z);
-    update_single_mesh(chunk_pos);
-
-    // do some math:
-    // if the tile is on the edge of a chunk then both chunks must be updated.
-    uint8_t edge_case = tile_sop.x % terrain::Chunk::SIZE;
-    if (edge_case == 0) {
-        if (terrain_main.in_range(tile_sop.x - 1, tile_sop.y, tile_sop.z)) {
-            chunk_pos = terrain_main.get_chunk_from_tile(tile_sop.x - 1, tile_sop.y, tile_sop.z);
-            update_single_mesh(chunk_pos);
-        }
-    } else if (edge_case == terrain::Chunk::SIZE - 1) {
-        if (terrain_main.in_range(tile_sop.x + 1, tile_sop.y, tile_sop.z)) {
-            chunk_pos = terrain_main.get_chunk_from_tile(tile_sop.x + 1, tile_sop.y, tile_sop.z);
-            update_single_mesh(chunk_pos);
-        }
-    }
-    edge_case = tile_sop.y % terrain::Chunk::SIZE;
-    if (edge_case == 0) {
-        if (terrain_main.in_range(tile_sop.x, tile_sop.y - 1, tile_sop.z)) {
-            chunk_pos = terrain_main.get_chunk_from_tile(tile_sop.x, tile_sop.y - 1, tile_sop.z);
-            update_single_mesh(chunk_pos);
-        }
-    } else if (edge_case == terrain::Chunk::SIZE - 1) {
-        if (terrain_main.in_range(tile_sop.x, tile_sop.y + 1, tile_sop.z)) {
-            chunk_pos = terrain_main.get_chunk_from_tile(tile_sop.x, tile_sop.y + 1, tile_sop.z);
-            update_single_mesh(chunk_pos);
-        }
-    }
-    edge_case = tile_sop.z % terrain::Chunk::SIZE;
-    if (edge_case == 0) {
-        if (terrain_main.in_range(tile_sop.x, tile_sop.y, tile_sop.z - 1)) {
-            chunk_pos = terrain_main.get_chunk_from_tile(tile_sop.x, tile_sop.y, tile_sop.z - 1);
-            update_single_mesh(chunk_pos);
-        }
-    } else if (edge_case == terrain::Chunk::SIZE - 1) {
-        if (terrain_main.in_range(tile_sop.x, tile_sop.y, tile_sop.z + 1)) {
-            chunk_pos = terrain_main.get_chunk_from_tile(tile_sop.x, tile_sop.y, tile_sop.z + 1);
-            update_single_mesh(chunk_pos);
-        }
-    }
-=======
 void
 World::update_all_chunks_mesh() {
     LOG_DEBUG(logging::terrain_logger, "Begin load chunks mesh");
@@ -281,5 +135,4 @@
         update_single_mesh({tile_sop.x, tile_sop.y, tile_sop.z - 1});
     else if (edge_case == terrain::Chunk::SIZE - 1)
         update_single_mesh({tile_sop.x, tile_sop.y, tile_sop.z + 1});
->>>>>>> 5db57ecd
 }