// -*- lsst-c++ -*-
/*
 * This program is free software: you can redistribute it and/or modify
 * it under the terms of the GNU General Public License as published by
 * the Free Software Foundation, version 2 of the License, or
 * (at your option) any later version.
 *
 * This program is distributed in the hope that it will be useful,
 * but WITHOUT ANY WARRANTY; without even the implied warranty of
 * MERCHANTABILITY or FITNESS FOR A PARTICULAR PURPOSE. See the
 * GNU General Public License for more details.
 */

/**
 * @file world.cpp
 *
 * @author @AlemSnyder
 *
 * @brief Defines World class
 *
 */

#include "world.hpp"

#include "entity/mesh.hpp"
<<<<<<< HEAD
#include "global_context.hpp"
=======
>>>>>>> 5db57ecd
#include "logging.hpp"
#include "terrain/generation/map_tile.hpp"
#include "terrain/material.hpp"
#include "terrain/terrain.hpp"
#include "util/files.hpp"

#include <cstdint>
#include <fstream>
#include <string>
#include <mutex>

const terrain::Material*
World::get_material(MaterialId material_id) const {
    return &biome_.get_materials().at(material_id);
}

std::vector<int>
World::get_grass_grad_data(const Json::Value& materials_json) {
    std::vector<int> grass_grad_data;
    for (const Json::Value& grass_level :
         materials_json["Dirt"]["Gradient"]["levels"]) {
        grass_grad_data.push_back(grass_level.asInt());
    }

    return grass_grad_data;
}

World::World(const std::string& biome_name, const std::string& path, size_t seed) :
    biome_(biome_name, seed), terrain_main_(path, biome_) {}

World::World(const std::string& biome_name, MacroDim x_tiles, MacroDim y_tiles, size_t seed) :
    biome_(biome_name, seed),
    terrain_main_(
        x_tiles, y_tiles, macro_tile_size, height, seed, biome_, biome_.get_map(x_tiles)
    ) {}

World::World(const std::string& biome_name, MapTile_t tile_type, size_t seed) :
    biome_(biome_name, seed),
    terrain_main_(
        3, 3, macro_tile_size, height, seed, biome_, get_test_map(tile_type)
    ) {}
<<<<<<< HEAD

void
World::mark_for_update(ChunkIndex chunk_pos) {
    chunks_to_update_.insert(chunk_pos);
}

void
World::mark_for_update(TerrainDim3 tile_sop) {
    if (!terrain_main_.in_range(tile_sop))
        return;
    Dim chunk_pos = terrain_main_.get_chunk_from_tile(tile_sop);
    mark_for_update(chunk_pos);
}
=======
>>>>>>> 5db57ecd

// Should not be called except by lambda function
__attribute__((optimize(2))) void
World::update_single_mesh(ChunkIndex chunk_pos) {
    const auto& chunk = terrain_main_.get_chunk(chunk_pos);
    entity::Mesh chunk_mesh =
        entity::ambient_occlusion_mesher(terrain::ChunkData(chunk));

    chunk_mesh.change_color_indexing(
        biome_.get_materials(), terrain::TerrainColorMapping::get_colors_inverse_map()
    );

    std::scoped_lock lock(meshes_to_update_mutex_);
    meshes_to_update_.insert({chunk_pos, chunk_mesh});
}

// TODO should set a limit the the number
// update_marked_chunks_mesh runs every frame, so the number of chunks updated
// each frame should be capped.
void
World::update_marked_chunks_mesh() {

    for (auto chunk_pos : chunks_to_update_) {
        GlobalContext& context = GlobalContext::getInstance();
        context.push_task(
            [this](ChunkIndex p) { this->update_single_mesh(p); }, chunk_pos
        );
    }
    chunks_to_update_.clear();
}

void
World::update_all_chunks_mesh() {
    LOG_DEBUG(logging::terrain_logger, "Begin load chunks mesh");
    size_t num_chunks = terrain_main_.get_chunks().size();
    if (chunks_mesh_.size() != num_chunks) {
        chunks_mesh_.clear();
        chunks_mesh_.reserve(num_chunks);
        for (size_t i = 0; i < num_chunks; i++) {
            chunks_mesh_.push_back(std::make_shared<gui::data_structures::TerrainMesh>(
                gui::data_structures::TerrainMesh()
            ));
        }
    }

    GlobalContext& context = GlobalContext::getInstance();
    for (size_t chunk_pos = 0; chunk_pos < num_chunks; chunk_pos++) {
        context.push_task(
            [this](ChunkIndex p) { this->update_single_mesh(p); }, chunk_pos
        );
    }

    // should only wait for the previously queued tasks, but I'm lazy and don't
    // want to implement that until it will actually be used.
    context.wait_for_tasks();
    send_updated_chunks_mesh();
}

void
World::send_updated_chunks_mesh() {
    std::scoped_lock lock(meshes_to_update_mutex_);
    for (const auto& mesh_data : meshes_to_update_) {
        chunks_mesh_[mesh_data.first]->update(mesh_data.second);
        chunks_mesh_[mesh_data.first]->set_color_texture(
            terrain::TerrainColorMapping::get_color_texture()
        );
    }
}

void
World::set_tile(Dim pos, const terrain::Material* mat, ColorId color_id) {
    terrain_main_.get_tile(pos)->set_material(mat, color_id);

    TerrainDim3 tile_sop = terrain_main_.sop(pos);
    mark_for_update(tile_sop);

    // do some math:
    // if the tile is on the edge of a chunk then both chunks must be updated.
    Dim edge_case = tile_sop.x % terrain::Chunk::SIZE;
    if (edge_case == 0)
        mark_for_update({tile_sop.x - 1, tile_sop.y, tile_sop.z});
    else if (edge_case == terrain::Chunk::SIZE - 1)
        mark_for_update({tile_sop.x + 1, tile_sop.y, tile_sop.z});

    edge_case = tile_sop.y % terrain::Chunk::SIZE;
    if (edge_case == 0)
        mark_for_update({tile_sop.x, tile_sop.y - 1, tile_sop.z});
    else if (edge_case == terrain::Chunk::SIZE - 1)
        mark_for_update({tile_sop.x, tile_sop.y + 1, tile_sop.z});

    edge_case = tile_sop.z % terrain::Chunk::SIZE;
    if (edge_case == 0)
        mark_for_update({tile_sop.x, tile_sop.y, tile_sop.z - 1});
    else if (edge_case == terrain::Chunk::SIZE - 1)
        mark_for_update({tile_sop.x, tile_sop.y, tile_sop.z + 1});
}<|MERGE_RESOLUTION|>--- conflicted
+++ resolved
@@ -23,10 +23,7 @@
 #include "world.hpp"
 
 #include "entity/mesh.hpp"
-<<<<<<< HEAD
 #include "global_context.hpp"
-=======
->>>>>>> 5db57ecd
 #include "logging.hpp"
 #include "terrain/generation/map_tile.hpp"
 #include "terrain/material.hpp"
@@ -35,8 +32,8 @@
 
 #include <cstdint>
 #include <fstream>
+#include <mutex>
 #include <string>
-#include <mutex>
 
 const terrain::Material*
 World::get_material(MaterialId material_id) const {
@@ -57,7 +54,9 @@
 World::World(const std::string& biome_name, const std::string& path, size_t seed) :
     biome_(biome_name, seed), terrain_main_(path, biome_) {}
 
-World::World(const std::string& biome_name, MacroDim x_tiles, MacroDim y_tiles, size_t seed) :
+World::World(
+    const std::string& biome_name, MacroDim x_tiles, MacroDim y_tiles, size_t seed
+) :
     biome_(biome_name, seed),
     terrain_main_(
         x_tiles, y_tiles, macro_tile_size, height, seed, biome_, biome_.get_map(x_tiles)
@@ -68,7 +67,6 @@
     terrain_main_(
         3, 3, macro_tile_size, height, seed, biome_, get_test_map(tile_type)
     ) {}
-<<<<<<< HEAD
 
 void
 World::mark_for_update(ChunkIndex chunk_pos) {
@@ -82,8 +80,6 @@
     Dim chunk_pos = terrain_main_.get_chunk_from_tile(tile_sop);
     mark_for_update(chunk_pos);
 }
-=======
->>>>>>> 5db57ecd
 
 // Should not be called except by lambda function
 __attribute__((optimize(2))) void
@@ -105,7 +101,6 @@
 // each frame should be capped.
 void
 World::update_marked_chunks_mesh() {
-
     for (auto chunk_pos : chunks_to_update_) {
         GlobalContext& context = GlobalContext::getInstance();
         context.push_task(
