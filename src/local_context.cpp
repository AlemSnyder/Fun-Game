--- conflicted
+++ resolved
@@ -14,14 +14,9 @@
 }
 
 LocalContext&
-<<<<<<< HEAD
-LocalContext::get_local_context() {
-    auto thread_id = std::this_thread::get_id();
-    return GlobalContext::get_local(thread_id);
-=======
 LocalContext::instance() {
-    static thread_local LocalContext lctx;
-    return lctx;
+    static thread_local LocalContext local_ctx;
+    return local_ctx;
 }
 
 std::optional<sol::object>
@@ -190,5 +185,4 @@
         return {};
     }
     return get_from_this_lua_state(command);
->>>>>>> 5fd3e586
 }