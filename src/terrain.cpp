--- conflicted
+++ resolved
@@ -844,17 +844,11 @@
     } else{
         return std::vector<const Tile *>();
     }
-<<<<<<< HEAD
-    if ((goal_node = get_NodeGroup(goal))) { }
-    else { return std::vector<const Tile *>(); }
-    if ((start_node = get_NodeGroup(start))) { }
-    else { return std::vector<const Tile *>(); }
-=======
-    if (!(GoalNode = get_NodeGroup(goal)))
+    
+    if (!(goal_node = get_NodeGroup(goal)))
     { return std::vector<const Tile *>(); }
-    if (!(StartNode = get_NodeGroup(start)))
+    if (!(start_node = get_NodeGroup(start)))
     { return std::vector<const Tile *>(); }
->>>>>>> 1cefca94
 
     std::vector<const NodeGroup *> Node_path = get_path_Astar(start_node, goal_node);
     // if Node_path is empty then return
