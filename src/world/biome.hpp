--- conflicted
+++ resolved
@@ -123,13 +123,8 @@
 
     GrassData grass_data_;
 
-    const size_t seed_;
-
-<<<<<<< HEAD
-    const std::filesystem::path lua_map_generator_file_;
-
-=======
->>>>>>> 4f8cdbaf
+    std::filesystem::path lua_map_generator_file_;
+    
  public:
     const size_t seed;
 
