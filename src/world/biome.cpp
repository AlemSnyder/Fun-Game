--- conflicted
+++ resolved
@@ -66,21 +66,11 @@
 Biome::Biome(biome_json_data biome_data, size_t seed) :
     materials_(init_materials_(biome_data.materials_data)),
     generate_plants_(biome_data.biome_data.generate_plants),
-<<<<<<< HEAD
-    grass_data_(biome_data.materials_data.at("Dirt").gradient), seed_(seed),
+    grass_data_(biome_data.materials_data.at("Dirt").gradient),
     lua_map_generator_file_(
         files::get_data_path() / biome_data.biome_name
         / biome_data.biome_data.map_generator_path
-    ) {
-=======
-    grass_data_(biome_data.materials_data.at("Dirt").gradient), seed(seed) {
-    std::filesystem::path biome_json_path =
-        files::get_data_path() / biome_data.biome_name;
-
-    std::filesystem::path lua_map_generator_file =
-        biome_json_path / biome_data.biome_data.map_generator_path;
-
->>>>>>> 4f8cdbaf
+    ), seed(seed) {
     read_tile_macro_data_(biome_data.biome_data.tile_macros);
 
     read_map_tile_data_(biome_data.biome_data.tile_data);
