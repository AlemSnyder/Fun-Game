--- conflicted
+++ resolved
@@ -45,11 +45,7 @@
     ObjectHandler() {}
 
     std::mutex map_mutex_;
-<<<<<<< HEAD
     std::unordered_map<std::string, std::shared_ptr<Object>> ided_objects;
-=======
-    std::unordered_map<std::string, ObjectData> ided_objects;
->>>>>>> b438bc20
 
  public:
     // Delete all CTORs and CTOR-like operators
@@ -73,7 +69,6 @@
 
     std::shared_ptr<Object> get_object(const std::string&);
 
-<<<<<<< HEAD
     [[nodiscard]] inline const auto
     begin() const {
         return ided_objects.begin();
@@ -82,15 +77,10 @@
     [[nodiscard]] inline const auto
     end() const {
         return ided_objects.end();
-=======
-    [[nodiscard]] inline std::unordered_map<std::string, ObjectData>&
-    get_objects() {
-        return ided_objects;
->>>>>>> b438bc20
     };
 
     /**
-     * @brief Update all ObjectData. Should be run once per frame.
+     * @brief Update all Object s. Should be run once per frame.
      */
     void update();
 };
