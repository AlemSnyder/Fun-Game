#pragma once

#include "gui/placement.hpp"
#include "gui/render/gpu_data/vertex_buffer_object.hpp"
#include "gui/render/structures/model.hpp"
#include "gui/render/structures/static_mesh.hpp"
#include "object.hpp"
#include "types.hpp"
#include "util/voxel.hpp"

#include <mutex>
#include <set>
#include <vector>

namespace world {

namespace entity {

class TileObject;

/**
 * @brief An object placed in the world.
 *
 * @details Anything with a position and a model.
 */
class TileObjectInstance : public virtual ObjectInstance {
 private:
    //    const TileObject& data_;

    // position and rotation
    gui::Placement placement_;

    // object model
    //    gui::render::ModelController& controller_;

    uint8_t model_id_;

    std::weak_ptr<TileObject> object_type_;

 public:
    /**
     * @brief Construct a new TileObject
     *
     * @param ModelController& object model
     * @param gui::Placement position and rotation of object
     */
    TileObjectInstance(
        std::shared_ptr<TileObject> object_type, uint8_t model_id,
        gui::Placement placement
    );
    virtual ~TileObjectInstance();

    /**
     * @brief Equivalents operator
     *
     * @details Used in sets. No two objects should be at the same position.
     */
    [[nodiscard]] inline bool
    operator==(const TileObjectInstance& other) const {
        return placement_ == other.placement_;
    }

    virtual void
    destroy() {}

    virtual size_t
    get_health() const {
        return 1;
    }

    virtual void
    take_damage([[maybe_unused]] size_t damage) {}

    virtual glm::vec3
    get_position() const {
        return {placement_.x, placement_.y, placement_.z};
    }

    virtual std::shared_ptr<Object> get_object();

    virtual std::shared_ptr<const Object> get_object() const;
<<<<<<< HEAD
};

/**
 * @brief Data of Objects of the same type
 *
 * @details Think of this class as rose bush. There are multiple rose bush models, but
 * they have the same size and drops.
 */
class TileObject : public virtual Object {
 private:
    std::vector<gui::render::ModelController> model_meshes_;

    // some size/offset/center. Models must have the same size.

    std::string name_;
    std::string identification_;

 public:
    /**
     * @brief Construct a new TileObject object
     *
     * @details Generates a Object from the json parameters and the path to a voxel
     * object.
     *
     * @param Json::Value& JSON that describes the object
     * @param std::filesystem::path path to folder containing voxel
     TODO fix documentation
     */
    TileObject(const object_t& object_data, const manifest::descriptor_t& model_path);

    /**
     * @brief Get a model for this object by id.
     *
     * @param size_t model mesh id
     *
     * @return ModelController model.
     */
    [[nodiscard]] gui::render::ModelController& get_model(size_t mesh_id);

    [[nodiscard]] const gui::render::ModelController& get_model(size_t mesh_id) const;

    /**
     * @brief Get the number of models that can represent this object.
     *
     * @return size_t the number of models
     */
    [[nodiscard]] size_t num_models() const noexcept;

    /**
     * @brief Iterator to first model
     */
    [[nodiscard]] std::vector<gui::render::ModelController>::iterator
    begin() noexcept {
        return model_meshes_.begin();
    }

    /**
     * @brief Iterator past last element
     */
    [[nodiscard]] std::vector<gui::render::ModelController>::iterator
    end() noexcept {
        return model_meshes_.end();
    }

    inline TileObject(const TileObject& obj) = delete;
    inline TileObject(TileObject&& other) = default;
    // copy operator
    inline TileObject& operator=(const TileObject& obj) = delete;
    inline TileObject& operator=(TileObject&& other) = default;

    /**
     * @brief Send all ModelController data to gpu. Should be run once per frame
     */
    virtual void update();

    virtual std::string
    identification() const {
        return identification_;
    }

    virtual void init_render(render_programs_t& programs) const override;
};

=======
};

/**
 * @brief Data of Objects of the same type
 *
 * @details Think of this class as rose bush. There are multiple rose bush models, but
 * they have the same size and drops.
 */
class TileObject : public virtual Object {
 private:
    std::vector<gui::render::ModelController> model_meshes_;

    // some size/offset/center. Models must have the same size.

    std::string name_;
    std::string identification_;

 public:
    /**
     * @brief Construct a new TileObject object
     *
     * @details Generates a Object from the json parameters and the path to a voxel
     * object.
     *
     * @param Json::Value& JSON that describes the object
     * @param std::filesystem::path path to folder containing voxel
     TODO fix documentation
     */
    TileObject(const object_t& object_data, const manifest::descriptor_t& model_path);

    inline virtual ~TileObject() {}

    /**
     * @brief Get a model for this object by id.
     *
     * @param size_t model mesh id
     *
     * @return ModelController model.
     */
    [[nodiscard]] gui::render::ModelController& get_model(size_t mesh_id);

    [[nodiscard]] const gui::render::ModelController& get_model(size_t mesh_id) const;

    /**
     * @brief Get the number of models that can represent this object.
     *
     * @return size_t the number of models
     */
    [[nodiscard]] size_t num_models() const noexcept;

    /**
     * @brief Iterator to first model
     */
    [[nodiscard]] std::vector<gui::render::ModelController>::iterator
    begin() noexcept {
        return model_meshes_.begin();
    }

    /**
     * @brief Iterator past last element
     */
    [[nodiscard]] std::vector<gui::render::ModelController>::iterator
    end() noexcept {
        return model_meshes_.end();
    }

    inline TileObject(const TileObject& obj) = delete;
    inline TileObject(TileObject&& other) = default;
    // copy operator
    inline TileObject& operator=(const TileObject& obj) = delete;
    inline TileObject& operator=(TileObject&& other) = default;

    /**
     * @brief Send all ModelController data to gpu. Should be run once per frame
     */
    virtual void update();

    virtual std::string
    identification() const {
        return identification_;
    }

    virtual void init_render(render_programs_t& programs) const override;
};

>>>>>>> 43aacd52
} // namespace entity

} // namespace world

/*
template<>
struct std::hash<world::entity::TileObjectInstance> {
    size_t
    operator()(const world::entity::TileObjectInstance& object) const {
        const auto& pos = object.get_position();
        size_t result = 0;

        // Position
        utils::hash_combine(result, pos.x);
        utils::hash_combine(result, pos.y);
        utils::hash_combine(result, pos.z);

        // The last index is rotation, and this is irreverent to position.
        return result;
    }
};*/<|MERGE_RESOLUTION|>--- conflicted
+++ resolved
@@ -79,91 +79,6 @@
     virtual std::shared_ptr<Object> get_object();
 
     virtual std::shared_ptr<const Object> get_object() const;
-<<<<<<< HEAD
-};
-
-/**
- * @brief Data of Objects of the same type
- *
- * @details Think of this class as rose bush. There are multiple rose bush models, but
- * they have the same size and drops.
- */
-class TileObject : public virtual Object {
- private:
-    std::vector<gui::render::ModelController> model_meshes_;
-
-    // some size/offset/center. Models must have the same size.
-
-    std::string name_;
-    std::string identification_;
-
- public:
-    /**
-     * @brief Construct a new TileObject object
-     *
-     * @details Generates a Object from the json parameters and the path to a voxel
-     * object.
-     *
-     * @param Json::Value& JSON that describes the object
-     * @param std::filesystem::path path to folder containing voxel
-     TODO fix documentation
-     */
-    TileObject(const object_t& object_data, const manifest::descriptor_t& model_path);
-
-    /**
-     * @brief Get a model for this object by id.
-     *
-     * @param size_t model mesh id
-     *
-     * @return ModelController model.
-     */
-    [[nodiscard]] gui::render::ModelController& get_model(size_t mesh_id);
-
-    [[nodiscard]] const gui::render::ModelController& get_model(size_t mesh_id) const;
-
-    /**
-     * @brief Get the number of models that can represent this object.
-     *
-     * @return size_t the number of models
-     */
-    [[nodiscard]] size_t num_models() const noexcept;
-
-    /**
-     * @brief Iterator to first model
-     */
-    [[nodiscard]] std::vector<gui::render::ModelController>::iterator
-    begin() noexcept {
-        return model_meshes_.begin();
-    }
-
-    /**
-     * @brief Iterator past last element
-     */
-    [[nodiscard]] std::vector<gui::render::ModelController>::iterator
-    end() noexcept {
-        return model_meshes_.end();
-    }
-
-    inline TileObject(const TileObject& obj) = delete;
-    inline TileObject(TileObject&& other) = default;
-    // copy operator
-    inline TileObject& operator=(const TileObject& obj) = delete;
-    inline TileObject& operator=(TileObject&& other) = default;
-
-    /**
-     * @brief Send all ModelController data to gpu. Should be run once per frame
-     */
-    virtual void update();
-
-    virtual std::string
-    identification() const {
-        return identification_;
-    }
-
-    virtual void init_render(render_programs_t& programs) const override;
-};
-
-=======
 };
 
 /**
@@ -249,7 +164,6 @@
     virtual void init_render(render_programs_t& programs) const override;
 };
 
->>>>>>> 43aacd52
 } // namespace entity
 
 } // namespace world
