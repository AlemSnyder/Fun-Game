// -*- lsst-c++ -*-
/*
 * This program is free software: you can redistribute it and/or modify
 * it under the terms of the GNU General Public License as published by
 * the Free Software Foundation, version 2 of the License, or
 * (at your option) any later version.
 *
 * This program is distributed in the hope that it will be useful,
 * but WITHOUT ANY WARRANTY; without even the implied warranty of
 * MERCHANTABILITY or FITNESS FOR A PARTICULAR PURPOSE. See the
 * GNU General Public License for more details.
 */

/**
 * @file world.cpp
 *
 * @author @AlemSnyder
 *
 * @brief Defines World class
 *
 */

#include "world.hpp"

#include "entity/mesh.hpp"
#include "entity/object_handler.hpp"
#include "entity/tile_object.hpp"
#include "glm/gtx/transform.hpp"
#include "global_context.hpp"
#include "logging.hpp"
#include "terrain/generation/map_tile.hpp"
#include "terrain/material.hpp"
#include "terrain/terrain.hpp"
#include "util/files.hpp"

#include <cstdint>
#include <fstream>
#include <mutex>
#include <string>

namespace world {

const terrain::material_t*
World::get_material(MaterialId material_id) const {
    return &biome_.get_materials().at(material_id);
}

World::World(const std::string& biome_name, const std::string& path, size_t seed) :
    biome_(biome_name, seed), terrain_main_(path, biome_) {}

World::World(
    const std::string& biome_name, MacroDim x_tiles, MacroDim y_tiles, size_t seed
) :
    biome_(biome_name, seed),
    terrain_main_(
        x_tiles, y_tiles, macro_tile_size, height, biome_,
        std::move(biome_.get_map(x_tiles))
    ) {}

World::World(const std::string& biome_name, MapTile_t tile_type, size_t seed) :
    biome_(biome_name, seed),
    terrain_main_(
        3, 3, macro_tile_size, height, biome_, biome_.single_tile_type_map(tile_type)
    ) {}

void
World::generate_plants() {
    auto plant_maps = biome_.get_plant_map(terrain_main_.X_MAX);

<<<<<<< HEAD
=======
    std::unordered_map<int, glm::ivec2> ordered_tiles;
    for (Dim x = 0; x < terrain_main_.X_MAX; x++) {
        for (Dim y = 0; y < terrain_main_.Y_MAX; y++) {
            size_t tile_hash = biome_.seed;
            utils::hash_combine(tile_hash, x);
            utils::hash_combine(tile_hash, y);
            ordered_tiles[tile_hash] = glm::vec2(x, y);
        }
    }

>>>>>>> 761a6be1
    // This next part can be done in parallel.
    // maybe generating each plant position, orientation, and model
    entity::ObjectHandler& object_handler = entity::ObjectHandler::instance();

    std::default_random_engine rand_engine(biome_.seed + 1);
    std::uniform_real_distribution uniform_distribution(0.0, 1.0);
    std::uniform_int_distribution rotation_distribution(0, 3);

    // just debug
    for (const terrain::generation::plant_t& plant : biome_.get_generate_plants()) {
        auto map = plant_maps[plant.map_name];
        LOG_DEBUG(logging::terrain_logger, "Plant map name: {}.", plant.map_name);

        LOG_DEBUG(
            logging::terrain_logger, "Map width: {}, height: {}", map.get_width(),
            map.get_height()
        );
    }

    for (Dim tile_position_x = 0; tile_position_x < terrain_main_.X_MAX;
         tile_position_x++) {
        for (Dim tile_position_y = 0; tile_position_y < terrain_main_.Y_MAX;
             tile_position_y++) {
            for (const terrain::generation::plant_t& plant :
                 biome_.get_generate_plants()) {
                auto map = plant_maps[plant.map_name];

                float chance = map.get_tile(tile_position_x, tile_position_y);

                if (uniform_distribution(rand_engine) < chance) {
                    uint rotation = rotation_distribution(rand_engine) % 4;

                    uint z_position =
                        terrain_main_.get_Z_solid(tile_position_x, tile_position_y) + 1;

                    auto object = object_handler.get_object(plant.identification);

                    // position, then rotation, and texture
                    gui::Placement placement(
                        tile_position_x, tile_position_y, z_position, rotation, 0
                    );

                    auto tile_object_type =
                        std::dynamic_pointer_cast<entity::TileObject>(
                            object_handler.get_object(plant.identification)
                        );

                    if (!tile_object_type) {
                        continue;
                    }

                    auto new_object = std::make_shared<entity::TileObjectInstance>(
                        tile_object_type, uint8_t(0), placement
                    );

                    tile_entities_.insert(new_object);
                }
            }
        }
    }
}

// Should not be called except by lambda function
void
World::update_single_mesh(ChunkPos chunk_pos) {
    const auto chunk = terrain_main_.get_chunk(chunk_pos);
    if (!chunk) {
        return;
    }
    entity::Mesh chunk_mesh =
        entity::ambient_occlusion_mesher(terrain::ChunkData(*chunk));

    chunk_mesh.change_color_indexing(
        biome_.get_materials(), terrain::TerrainColorMapping::get_colors_inverse_map()
    );

    if (chunk_mesh.get_indices().size() > 0) {
        std::scoped_lock lock(meshes_to_update_mutex_);
        meshes_to_update_.insert({chunk_pos, chunk_mesh});
    }
}

// TODO should set a limit the the number
// update_marked_chunks_mesh runs every frame, so the number of chunks updated
// each frame should be capped.
void
World::update_marked_chunks_mesh() {
    for (auto chunk_pos : chunks_to_update_) {
        GlobalContext& context = GlobalContext::instance();
        context.submit_task([this, chunk_pos]() { this->update_single_mesh(chunk_pos); }
        );
    }
    chunks_to_update_.clear();
}

void
World::update_all_chunks_mesh() {
    LOG_DEBUG(logging::terrain_logger, "Begin load chunks mesh");
    size_t num_chunks = terrain_main_.num_chunks();

    std::vector<std::future<void>> wait_for;
    wait_for.reserve(num_chunks);
    GlobalContext& context = GlobalContext::instance();
    for (const auto& [chunk_pos, chunk] : terrain_main_.get_chunks()) {
        auto future = context.submit_task([this, chunk_pos]() {
            this->update_single_mesh(chunk_pos);
        });
        wait_for.push_back(std::move(future));
    }
    // Should only wait for the previously queued tasks.
    for (const auto& task : wait_for) {
        task.wait();
    }

    std::scoped_lock lock(meshes_to_update_mutex_);
    terrain_mesh_ = std::make_shared<gui::gpu_data::TerrainMesh>(
        meshes_to_update_, terrain::TerrainColorMapping::get_color_texture()
    );
}

// will be called once per frame
void
World::send_updated_chunks_mesh() {
    std::scoped_lock lock(meshes_to_update_mutex_);
    for (const auto& [chunk_pos, mesh_data] : meshes_to_update_) {
        terrain_mesh_->replace(chunk_pos, mesh_data);
    }
}

void
World::set_tile(
    TerrainOffset3 tile_sop, const terrain::material_t* mat, ColorId color_id
) {
    terrain_main_.get_tile(tile_sop)->set_material(mat, color_id);

    mark_for_update(tile_sop);

    // do some math:
    // if the tile is on the edge of a chunk then both chunks must be updated.
    Dim edge_case = tile_sop.x % terrain::Chunk::SIZE;
    if (edge_case == 0)
        mark_for_update({tile_sop.x - 1, tile_sop.y, tile_sop.z});
    else if (edge_case == terrain::Chunk::SIZE - 1)
        mark_for_update({tile_sop.x + 1, tile_sop.y, tile_sop.z});

    edge_case = tile_sop.y % terrain::Chunk::SIZE;
    if (edge_case == 0)
        mark_for_update({tile_sop.x, tile_sop.y - 1, tile_sop.z});
    else if (edge_case == terrain::Chunk::SIZE - 1)
        mark_for_update({tile_sop.x, tile_sop.y + 1, tile_sop.z});

    edge_case = tile_sop.z % terrain::Chunk::SIZE;
    if (edge_case == 0)
        mark_for_update({tile_sop.x, tile_sop.y, tile_sop.z - 1});
    else if (edge_case == terrain::Chunk::SIZE - 1)
        mark_for_update({tile_sop.x, tile_sop.y, tile_sop.z + 1});
}

std::shared_ptr<entity::EntityInstance>
World::spawn_entity(std::string identification, glm::vec3 position) {
    auto& object_handler = entity::ObjectHandler::instance();
    auto object_type = object_handler.get_object(identification);

    if (!object_type) {
        LOG_ERROR(
            logging::main_logger, "Identification {} does not exists", identification
        );
        return {};
    }

    auto entity_type = std::dynamic_pointer_cast<entity::Entity>(object_type);

    if (!entity_type) {
        LOG_ERROR(
            logging::main_logger, "Identification {} is not an entity type",
            identification
        );
        return {};
    }

    auto entity = std::make_shared<entity::EntityInstance>(entity_type);

    glm::mat4 transformation(1.0);

    entity->update(glm::translate(transformation, position));

    entities_.insert(entity);

    return entity;
}

void
World::remove_entity(std::shared_ptr<entity::EntityInstance> entity) {
    if (!entity) {
        LOG_WARNING(logging::main_logger, "Entity is null.");
        return;
    }
    entity->destroy();
    size_t erased = entities_.erase(entity);
    if (!erased) {
        LOG_WARNING(logging::main_logger, "Entity not found in World.");
    }
}

std::optional<std::vector<TerrainOffset3>>
World::pathfind_to_object(TerrainOffset3 start_position, const std::string& object_id)
    const {
    entity::ObjectHandler& object_context = entity::ObjectHandler::instance();
    auto object = object_context.get_object(object_id);
    if (!object) {
        LOG_WARNING(logging::terrain_logger, "Object {} not found.", object_id);
        return {};
    }
    // object->

    std::unordered_set<TerrainOffset3> object_positions;

    // This makes me sad
    // TODO fix the storage mechanism
    for (const auto& tile_entity : tile_entities_) {
        if (tile_entity->get_object() == object) {
            object_positions.insert(tile_entity->get_terrain_position());
        }
    }

    auto path = terrain_main_.get_path_breadth_first(start_position, object_positions);

    return path;
}

} // namespace world<|MERGE_RESOLUTION|>--- conflicted
+++ resolved
@@ -67,19 +67,6 @@
 World::generate_plants() {
     auto plant_maps = biome_.get_plant_map(terrain_main_.X_MAX);
 
-<<<<<<< HEAD
-=======
-    std::unordered_map<int, glm::ivec2> ordered_tiles;
-    for (Dim x = 0; x < terrain_main_.X_MAX; x++) {
-        for (Dim y = 0; y < terrain_main_.Y_MAX; y++) {
-            size_t tile_hash = biome_.seed;
-            utils::hash_combine(tile_hash, x);
-            utils::hash_combine(tile_hash, y);
-            ordered_tiles[tile_hash] = glm::vec2(x, y);
-        }
-    }
-
->>>>>>> 761a6be1
     // This next part can be done in parallel.
     // maybe generating each plant position, orientation, and model
     entity::ObjectHandler& object_handler = entity::ObjectHandler::instance();
