--- conflicted
+++ resolved
@@ -294,23 +294,15 @@
         current_sub_region = 0;
     };
 
-<<<<<<< HEAD
-    [[nodiscard]] inline const auto
-=======
     [[nodiscard]] inline auto
->>>>>>> 43aacd52
     begin() const {
         return stamp_generators_.begin();
     }
 
-<<<<<<< HEAD
-    [[nodiscard]] inline const auto
+    [[nodiscard]] inline auto
     end() const {
-=======
-    [[nodiscard]] inline auto end() const {
->>>>>>> 43aacd52
         return stamp_generators_.end();
-}
+    }
 }; // namespace generation
 
 class AddToTop {
@@ -356,6 +348,6 @@
     }
 };
 
-} // namespace terrain
+} // namespace generation
 
 } // namespace terrain