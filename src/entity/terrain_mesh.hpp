--- conflicted
+++ resolved
@@ -1,6 +1,6 @@
 #include "../gui/meshloader.hpp"
 #include "mesh.hpp"
-//#include "static_mesh.hpp"
+// #include "static_mesh.hpp"
 
 #include <GL/glew.h>
 #include <GLFW/glfw3.h>
@@ -18,7 +18,7 @@
     GLuint color_buffer_;
     GLuint normal_buffer_;
     GLuint element_buffer_;
-    GLuint color_texture_mesh_;
+    GLuint color_texture_;
     unsigned int num_vertices_;
     bool do_render_;
 
@@ -27,22 +27,8 @@
         vertex_buffer_(obj.get_vertex_buffer()), color_buffer_(obj.get_color_buffer()),
         normal_buffer_(obj.get_normal_buffer()),
         element_buffer_(obj.get_element_buffer()),
-<<<<<<< HEAD
-        color_texture_(obj.get_color_texture()),
-        num_vertices_(obj.get_num_vertices()),
+        color_texture_(obj.get_color_texture()), num_vertices_(obj.get_num_vertices()),
         do_render_(obj.do_render()){};
-
-    inline TerrainMesh(const StaticMesh& obj) :
-        vertex_buffer_(obj.get_vertex_buffer()), color_buffer_(obj.get_color_buffer()),
-        normal_buffer_(obj.get_normal_buffer()),
-        element_buffer_(obj.get_element_buffer()),
-        color_texture_(obj.get_color_texture()),
-        num_vertices_(obj.get_num_vertices()),
-        do_render_(obj.do_render()){};
-=======
-        color_texture_mesh_(obj.get_color_texture()),
-        num_vertices_(obj.get_num_vertices()){};
->>>>>>> cb00c4f9
 
     // copy operator
     inline TerrainMesh&
@@ -51,81 +37,56 @@
         color_buffer_ = obj.color_buffer_;
         normal_buffer_ = obj.normal_buffer_;
         element_buffer_ = obj.element_buffer_;
-        color_texture_mesh_ = obj.color_texture_mesh_;
+        color_texture_ = obj.color_texture_;
         num_vertices_ = obj.num_vertices_;
         do_render_ = obj.do_render_;
         return *this;
     }
 
-<<<<<<< HEAD
-    inline TerrainMesh() :
-        vertex_buffer_(0), color_buffer_(0), normal_buffer_(0), element_buffer_(0),
-        num_vertices_(0), do_render_(false){};
-    TerrainMesh(entity::Mesh mesh);
-
-    // init inplace is required because these cannot be copied.
-    void init(
-        const std::vector<unsigned short>& indices,
-        const std::vector<glm::ivec3>& indexed_vertices,
-        const std::vector<uint16_t>& indexed_colors,
-        const std::vector<glm::i8vec3>& indexed_normals,
-        const std::vector<uint32_t>& color_texture
-    );
-    void init(entity::Mesh mesh);
-
-    TerrainMesh(
-        const std::vector<unsigned short>& indices,
-        const std::vector<glm::ivec3>& indexed_vertices,
-        const std::vector<uint16_t>& indexed_colors,
-        const std::vector<glm::i8vec3>& indexed_normals,
-        const std::vector<uint32_t>& color_texture
-    );
-=======
     inline TerrainMesh(){};
     TerrainMesh(const entity::Mesh& mesh);
     void init(const entity::Mesh& mesh);
->>>>>>> cb00c4f9
 
     inline ~TerrainMesh() {
         glDeleteBuffers(1, &vertex_buffer_);
         glDeleteBuffers(1, &color_buffer_);
         glDeleteBuffers(1, &normal_buffer_);
         glDeleteBuffers(1, &element_buffer_);
-        // glDeleteTextures(1, &color_texture_mesh_);
+        // glDeleteTextures(1, &color_texture_);
     }
 
     [[nodiscard]] inline bool
-    do_render() const override {
+    do_render() const noexcept override {
         return do_render_;
     }
 
     [[nodiscard]] inline GLuint
-    get_color_buffer() const override {
+    get_color_buffer() const noexcept override {
         return color_buffer_;
     }
 
     [[nodiscard]] inline GLuint
-    get_element_buffer() const override {
+    get_element_buffer() const noexcept override {
         return element_buffer_;
     }
 
     [[nodiscard]] inline GLuint
-    get_normal_buffer() const override {
+    get_normal_buffer() const noexcept override {
         return normal_buffer_;
     }
 
     [[nodiscard]] inline GLuint
-    get_vertex_buffer() const override {
+    get_vertex_buffer() const noexcept override {
         return vertex_buffer_;
     }
 
     [[nodiscard]] inline GLuint
-    get_color_texture() const override {
-        return color_texture_mesh_;
+    get_color_texture() const noexcept override {
+        return color_texture_;
     }
 
     [[nodiscard]] inline unsigned int
-    get_num_vertices() const override {
+    get_num_vertices() const noexcept override {
         return num_vertices_;
     }
 };
