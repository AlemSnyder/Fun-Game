#include "../gui/meshloader.hpp"
#include "mesh.hpp"

#include <GL/glew.h>
#include <GLFW/glfw3.h>
#include <glm/glm.hpp>

#include <vector>

#pragma once

namespace terrain {

class StaticMesh : public MeshLoader::MultiComplexMesh {
 private:
    GLuint vertex_buffer_;
    GLuint color_buffer_;
    GLuint normal_buffer_;
    GLuint element_buffer_;
    GLuint color_texture_;
    GLuint transforms_buffer_;
    uint32_t num_vertices_;
    uint32_t num_models_;
    bool do_render_;

 public:
    inline StaticMesh(const StaticMesh& obj) {
        vertex_buffer_ = obj.vertex_buffer_;
        color_buffer_ = obj.color_buffer_;
        normal_buffer_ = obj.normal_buffer_;
        element_buffer_ = obj.element_buffer_;
        transforms_buffer_ = obj.transforms_buffer_;
        color_texture_ = obj.color_texture_;
        num_vertices_ = obj.num_vertices_;
        num_models_ = obj.num_models_;
        do_render_ = obj.do_render_;
    };

    // copy operator
    inline StaticMesh&
    operator=(const StaticMesh& obj) {
        vertex_buffer_ = obj.vertex_buffer_;
        color_buffer_ = obj.color_buffer_;
        normal_buffer_ = obj.normal_buffer_;
        element_buffer_ = obj.element_buffer_;
        transforms_buffer_ = obj.transforms_buffer_;
        color_texture_ = obj.color_texture_;
        num_vertices_ = obj.num_vertices_;
        num_models_ = obj.num_models_;
        do_render_ = obj.do_render_;
        return *this;
    }

<<<<<<< HEAD
    inline StaticMesh() :
        vertex_buffer_(0), color_buffer_(0), normal_buffer_(0), element_buffer_(0),
        color_texture_(0), transforms_buffer_(0), num_vertices_(0), num_models_(0),
        do_render_(false){};

    StaticMesh(entity::Mesh mesh, const std::vector<glm::ivec3>& model_transforms);

=======
>>>>>>> cb00c4f9
    StaticMesh(
        const entity::Mesh& mesh, const std::vector<glm::ivec3>& model_transforms
    );

    inline ~StaticMesh() {
        glDeleteBuffers(1, &vertex_buffer_);
        glDeleteBuffers(1, &color_buffer_);
        glDeleteBuffers(1, &normal_buffer_);
        glDeleteBuffers(1, &element_buffer_);
        glDeleteTextures(1, &color_texture_);
        glDeleteBuffers(1, &transforms_buffer_);
    }

    [[nodiscard]] inline GLuint
<<<<<<< HEAD
    get_color_buffer() const override {
=======
    get_color_buffer() const noexcept override {
>>>>>>> cb00c4f9
        return color_buffer_;
    }

    [[nodiscard]] inline GLuint
<<<<<<< HEAD
    get_element_buffer() const override {
=======
    get_element_buffer() const noexcept override {
>>>>>>> cb00c4f9
        return element_buffer_;
    }

    [[nodiscard]] inline GLuint
<<<<<<< HEAD
    get_normal_buffer() const override {
=======
    get_normal_buffer() const noexcept override {
>>>>>>> cb00c4f9
        return normal_buffer_;
    }

    [[nodiscard]] inline GLuint
<<<<<<< HEAD
    get_vertex_buffer() const override {
=======
    get_vertex_buffer() const noexcept override {
>>>>>>> cb00c4f9
        return vertex_buffer_;
    }

    [[nodiscard]] inline GLuint
<<<<<<< HEAD
    get_color_texture() const override {
=======
    get_color_texture() const noexcept override {
>>>>>>> cb00c4f9
        return color_texture_;
    }

    [[nodiscard]] inline GLuint
<<<<<<< HEAD
    get_model_transforms() const override {
=======
    get_model_transforms() const noexcept override {
>>>>>>> cb00c4f9
        return transforms_buffer_;
    }

    [[nodiscard]] inline uint32_t
<<<<<<< HEAD
    get_num_vertices() const override {
=======
    get_num_vertices() const noexcept override {
>>>>>>> cb00c4f9
        return num_vertices_;
    }

    [[nodiscard]] inline uint32_t
<<<<<<< HEAD
    get_num_models() const override {
=======
    get_num_models() const noexcept override {
>>>>>>> cb00c4f9
        return num_models_;
    }

    [[nodiscard]] inline bool
    do_render() const override {
        return do_render_;
    };
};

} // namespace terrain<|MERGE_RESOLUTION|>--- conflicted
+++ resolved
@@ -51,16 +51,6 @@
         return *this;
     }
 
-<<<<<<< HEAD
-    inline StaticMesh() :
-        vertex_buffer_(0), color_buffer_(0), normal_buffer_(0), element_buffer_(0),
-        color_texture_(0), transforms_buffer_(0), num_vertices_(0), num_models_(0),
-        do_render_(false){};
-
-    StaticMesh(entity::Mesh mesh, const std::vector<glm::ivec3>& model_transforms);
-
-=======
->>>>>>> cb00c4f9
     StaticMesh(
         const entity::Mesh& mesh, const std::vector<glm::ivec3>& model_transforms
     );
@@ -75,74 +65,42 @@
     }
 
     [[nodiscard]] inline GLuint
-<<<<<<< HEAD
-    get_color_buffer() const override {
-=======
     get_color_buffer() const noexcept override {
->>>>>>> cb00c4f9
         return color_buffer_;
     }
 
     [[nodiscard]] inline GLuint
-<<<<<<< HEAD
-    get_element_buffer() const override {
-=======
     get_element_buffer() const noexcept override {
->>>>>>> cb00c4f9
         return element_buffer_;
     }
 
     [[nodiscard]] inline GLuint
-<<<<<<< HEAD
-    get_normal_buffer() const override {
-=======
     get_normal_buffer() const noexcept override {
->>>>>>> cb00c4f9
         return normal_buffer_;
     }
 
     [[nodiscard]] inline GLuint
-<<<<<<< HEAD
-    get_vertex_buffer() const override {
-=======
     get_vertex_buffer() const noexcept override {
->>>>>>> cb00c4f9
         return vertex_buffer_;
     }
 
     [[nodiscard]] inline GLuint
-<<<<<<< HEAD
-    get_color_texture() const override {
-=======
     get_color_texture() const noexcept override {
->>>>>>> cb00c4f9
         return color_texture_;
     }
 
     [[nodiscard]] inline GLuint
-<<<<<<< HEAD
-    get_model_transforms() const override {
-=======
     get_model_transforms() const noexcept override {
->>>>>>> cb00c4f9
         return transforms_buffer_;
     }
 
     [[nodiscard]] inline uint32_t
-<<<<<<< HEAD
-    get_num_vertices() const override {
-=======
     get_num_vertices() const noexcept override {
->>>>>>> cb00c4f9
         return num_vertices_;
     }
 
     [[nodiscard]] inline uint32_t
-<<<<<<< HEAD
-    get_num_models() const override {
-=======
     get_num_models() const noexcept override {
->>>>>>> cb00c4f9
         return num_models_;
     }
 
