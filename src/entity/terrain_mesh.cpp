
#include "terrain_mesh.hpp"

#include <GL/glew.h>
#include <GLFW/glfw3.h>
#include <glm/glm.hpp>

namespace terrain {

void
TerrainMesh::init(entity::Mesh mesh) {
    init(
        mesh.indices_, mesh.indexed_vertices_, mesh.indexed_colors_,
        mesh.indexed_normals_
    );
}

TerrainMesh::TerrainMesh(entity::Mesh mesh) :
    TerrainMesh(
        mesh.indices_, mesh.indexed_vertices_, mesh.indexed_colors_,
        mesh.indexed_normals_
    ) {}

TerrainMesh::TerrainMesh(
    const std::vector<unsigned short>& indices,
    const std::vector<glm::ivec3>& indexed_vertices,
    const std::vector<glm::vec3>& indexed_colors,
    const std::vector<glm::ivec3>& indexed_normals
) {
    init(indices, indexed_vertices, indexed_colors, indexed_normals);
};

void
TerrainMesh::init(
    const std::vector<unsigned short>& indices,
    const std::vector<glm::ivec3>& indexed_vertices,
    const std::vector<glm::vec3>& indexed_colors,
    const std::vector<glm::ivec3>& indexed_normals
) {
    // A buffer for the vertex positions
    glGenBuffers(1, &vertex_buffer_);
    glBindBuffer(GL_ARRAY_BUFFER, vertex_buffer_);
    glBufferData(
<<<<<<< HEAD
        GL_ARRAY_BUFFER, indexed_vertices.size() * sizeof(glm::ivec3),
        &indexed_vertices[0], GL_STATIC_DRAW
=======
        GL_ARRAY_BUFFER, indexed_vertices.size() * sizeof(glm::vec3),
        indexed_vertices.data(), GL_STATIC_DRAW
>>>>>>> 933be89f
    );

    // A buffer for the colors
    glGenBuffers(1, &color_buffer_);
    glBindBuffer(GL_ARRAY_BUFFER, color_buffer_);
    glBufferData(
        GL_ARRAY_BUFFER, indexed_colors.size() * sizeof(glm::vec3),
        indexed_colors.data(), GL_STATIC_DRAW
    );

    // Generate a buffer for the normal vectors
    glGenBuffers(1, &normal_buffer_);
    glBindBuffer(GL_ARRAY_BUFFER, normal_buffer_);
    glBufferData(
<<<<<<< HEAD
        GL_ARRAY_BUFFER, indexed_normals.size() * sizeof(glm::ivec3),
        &indexed_normals[0], GL_STATIC_DRAW
=======
        GL_ARRAY_BUFFER, indexed_normals.size() * sizeof(glm::vec3),
        indexed_normals.data(), GL_STATIC_DRAW
>>>>>>> 933be89f
    );

    // Generate a buffer for the indices as well
    glGenBuffers(1, &element_buffer_);
    glBindBuffer(GL_ELEMENT_ARRAY_BUFFER, element_buffer_);
    glBufferData(
        GL_ELEMENT_ARRAY_BUFFER, indices.size() * sizeof(unsigned short),
        indices.data(), GL_STATIC_DRAW
    );

    num_vertices_ = indices.size();
}

} // namespace terrain<|MERGE_RESOLUTION|>--- conflicted
+++ resolved
@@ -41,13 +41,8 @@
     glGenBuffers(1, &vertex_buffer_);
     glBindBuffer(GL_ARRAY_BUFFER, vertex_buffer_);
     glBufferData(
-<<<<<<< HEAD
         GL_ARRAY_BUFFER, indexed_vertices.size() * sizeof(glm::ivec3),
-        &indexed_vertices[0], GL_STATIC_DRAW
-=======
-        GL_ARRAY_BUFFER, indexed_vertices.size() * sizeof(glm::vec3),
         indexed_vertices.data(), GL_STATIC_DRAW
->>>>>>> 933be89f
     );
 
     // A buffer for the colors
@@ -62,13 +57,8 @@
     glGenBuffers(1, &normal_buffer_);
     glBindBuffer(GL_ARRAY_BUFFER, normal_buffer_);
     glBufferData(
-<<<<<<< HEAD
         GL_ARRAY_BUFFER, indexed_normals.size() * sizeof(glm::ivec3),
-        &indexed_normals[0], GL_STATIC_DRAW
-=======
-        GL_ARRAY_BUFFER, indexed_normals.size() * sizeof(glm::vec3),
         indexed_normals.data(), GL_STATIC_DRAW
->>>>>>> 933be89f
     );
 
     // Generate a buffer for the indices as well
