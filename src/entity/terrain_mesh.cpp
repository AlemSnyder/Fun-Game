
#include "terrain_mesh.hpp"

#include "../logging.hpp"
#include "../terrain/material.hpp"

#include <GL/glew.h>
#include <GLFW/glfw3.h>
#include <glm/glm.hpp>

terrain::TerrainMesh::TerrainMesh(const entity::Mesh& mesh) {
    init(mesh);
}

<<<<<<< HEAD
TerrainMesh::TerrainMesh(entity::Mesh mesh) :
    TerrainMesh(
        mesh.get_indices(), mesh.get_indexed_vertices(), mesh.get_indexed_color_ids(),
        mesh.get_indexed_normals(), mesh.get_color_map()
    ) {}

TerrainMesh::TerrainMesh(
    const std::vector<unsigned short>& indices,
    const std::vector<glm::ivec3>& indexed_vertices,
    const std::vector<uint16_t>& indexed_color_ids,
    const std::vector<glm::i8vec3>& indexed_normals,
    const std::vector<uint32_t>& color_map
) : vertex_buffer_(0), color_buffer_(0), normal_buffer_(0), element_buffer_(0), color_texture_(0), num_vertices_(indices.size()), do_render_(false) {
    init(indices, indexed_vertices, indexed_color_ids, indexed_normals, color_map);
};

void
TerrainMesh::init(
    const std::vector<unsigned short>& indices,
    const std::vector<glm::ivec3>& indexed_vertices,
    const std::vector<uint16_t>& indexed_color_ids,
    const std::vector<glm::i8vec3>& indexed_normals,
    const std::vector<uint32_t>& color_map
) {
    // clear all buffers
    GLuint buffers [4] = {vertex_buffer_, color_buffer_, normal_buffer_, element_buffer_};
    glDeleteBuffers(4, buffers);

    // if indices are none so if there is no vertices that would be sent to the graphics card
    //     then there is no reason to create a buffer
    // create a bool do_render, set to false when
    do_render_ = (indices.size() != 0);

    num_vertices_ = indices.size();

    if (!do_render_){
        return;
    }

=======
void
terrain::TerrainMesh::init(const entity::Mesh& mesh) {
    color_texture_mesh_ = terrain::TerrainColorMapping::get_color_texture();
>>>>>>> cb00c4f9
    // A buffer for the vertex positions
    glGenBuffers(1, &vertex_buffer_);
    glBindBuffer(GL_ARRAY_BUFFER, vertex_buffer_);
    glBufferData(
        GL_ARRAY_BUFFER, mesh.get_indexed_vertices().size() * sizeof(glm::ivec3),
        mesh.get_indexed_vertices().data(), GL_STATIC_DRAW
    );

    // A buffer for the colors
    glGenBuffers(1, &color_buffer_);
    glBindBuffer(GL_ARRAY_BUFFER, color_buffer_);
    glBufferData(
        GL_ARRAY_BUFFER, mesh.get_indexed_color_ids().size() * sizeof(uint16_t),
        mesh.get_indexed_color_ids().data(), GL_STATIC_DRAW
    );

    // Generate a buffer for the normal vectors
    glGenBuffers(1, &normal_buffer_);
    glBindBuffer(GL_ARRAY_BUFFER, normal_buffer_);
    glBufferData(
        GL_ARRAY_BUFFER, mesh.get_indexed_normals().size() * sizeof(glm::i8vec3),
        mesh.get_indexed_normals().data(), GL_STATIC_DRAW
    );

    // Generate a buffer for the indices as well
    glGenBuffers(1, &element_buffer_);
    glBindBuffer(GL_ELEMENT_ARRAY_BUFFER, element_buffer_);
    glBufferData(
        GL_ELEMENT_ARRAY_BUFFER, mesh.get_indices().size() * sizeof(unsigned short),
        mesh.get_indices().data(), GL_STATIC_DRAW
    );

<<<<<<< HEAD
    // Generate a texture
    std::vector<std::array<float, 4>> float_colors =
        entity::convert_color_data(color_map);

    // Generate a texture
    glGenTextures(1, &color_texture_);
    glBindTexture(GL_TEXTURE_1D, color_texture_);
    // set the texture wrapping/filtering options (on the currently bound texture
    // object)
    glTexParameteri(GL_TEXTURE_1D, GL_TEXTURE_WRAP_S, GL_CLAMP_TO_EDGE);
    glTexParameteri(GL_TEXTURE_1D, GL_TEXTURE_WRAP_T, GL_CLAMP_TO_EDGE);
    glTexParameteri(GL_TEXTURE_1D, GL_TEXTURE_MIN_FILTER, GL_LINEAR_MIPMAP_LINEAR);
    glTexParameteri(GL_TEXTURE_1D, GL_TEXTURE_MAG_FILTER, GL_LINEAR);
    // load and generate the texture
    glTexImage1D(
        GL_TEXTURE_1D, 0, GL_RGBA32F, float_colors.size(), 0, GL_RGBA, GL_FLOAT,
        float_colors.data()
    );
    glGenerateMipmap(GL_TEXTURE_1D);
}

} // namespace terrain
=======
    num_vertices_ = mesh.get_indices().size();
}
>>>>>>> cb00c4f9
<|MERGE_RESOLUTION|>--- conflicted
+++ resolved
@@ -12,31 +12,9 @@
     init(mesh);
 }
 
-<<<<<<< HEAD
-TerrainMesh::TerrainMesh(entity::Mesh mesh) :
-    TerrainMesh(
-        mesh.get_indices(), mesh.get_indexed_vertices(), mesh.get_indexed_color_ids(),
-        mesh.get_indexed_normals(), mesh.get_color_map()
-    ) {}
+void
+terrain::TerrainMesh::init(const entity::Mesh& mesh) {
 
-TerrainMesh::TerrainMesh(
-    const std::vector<unsigned short>& indices,
-    const std::vector<glm::ivec3>& indexed_vertices,
-    const std::vector<uint16_t>& indexed_color_ids,
-    const std::vector<glm::i8vec3>& indexed_normals,
-    const std::vector<uint32_t>& color_map
-) : vertex_buffer_(0), color_buffer_(0), normal_buffer_(0), element_buffer_(0), color_texture_(0), num_vertices_(indices.size()), do_render_(false) {
-    init(indices, indexed_vertices, indexed_color_ids, indexed_normals, color_map);
-};
-
-void
-TerrainMesh::init(
-    const std::vector<unsigned short>& indices,
-    const std::vector<glm::ivec3>& indexed_vertices,
-    const std::vector<uint16_t>& indexed_color_ids,
-    const std::vector<glm::i8vec3>& indexed_normals,
-    const std::vector<uint32_t>& color_map
-) {
     // clear all buffers
     GLuint buffers [4] = {vertex_buffer_, color_buffer_, normal_buffer_, element_buffer_};
     glDeleteBuffers(4, buffers);
@@ -44,19 +22,14 @@
     // if indices are none so if there is no vertices that would be sent to the graphics card
     //     then there is no reason to create a buffer
     // create a bool do_render, set to false when
-    do_render_ = (indices.size() != 0);
-
-    num_vertices_ = indices.size();
+    num_vertices_ = mesh.get_indices().size();
+    do_render_ = (num_vertices_ != 0);
 
     if (!do_render_){
         return;
     }
 
-=======
-void
-terrain::TerrainMesh::init(const entity::Mesh& mesh) {
-    color_texture_mesh_ = terrain::TerrainColorMapping::get_color_texture();
->>>>>>> cb00c4f9
+    color_texture_ = terrain::TerrainColorMapping::get_color_texture();
     // A buffer for the vertex positions
     glGenBuffers(1, &vertex_buffer_);
     glBindBuffer(GL_ARRAY_BUFFER, vertex_buffer_);
@@ -88,31 +61,4 @@
         GL_ELEMENT_ARRAY_BUFFER, mesh.get_indices().size() * sizeof(unsigned short),
         mesh.get_indices().data(), GL_STATIC_DRAW
     );
-
-<<<<<<< HEAD
-    // Generate a texture
-    std::vector<std::array<float, 4>> float_colors =
-        entity::convert_color_data(color_map);
-
-    // Generate a texture
-    glGenTextures(1, &color_texture_);
-    glBindTexture(GL_TEXTURE_1D, color_texture_);
-    // set the texture wrapping/filtering options (on the currently bound texture
-    // object)
-    glTexParameteri(GL_TEXTURE_1D, GL_TEXTURE_WRAP_S, GL_CLAMP_TO_EDGE);
-    glTexParameteri(GL_TEXTURE_1D, GL_TEXTURE_WRAP_T, GL_CLAMP_TO_EDGE);
-    glTexParameteri(GL_TEXTURE_1D, GL_TEXTURE_MIN_FILTER, GL_LINEAR_MIPMAP_LINEAR);
-    glTexParameteri(GL_TEXTURE_1D, GL_TEXTURE_MAG_FILTER, GL_LINEAR);
-    // load and generate the texture
-    glTexImage1D(
-        GL_TEXTURE_1D, 0, GL_RGBA32F, float_colors.size(), 0, GL_RGBA, GL_FLOAT,
-        float_colors.data()
-    );
-    glGenerateMipmap(GL_TEXTURE_1D);
-}
-
-} // namespace terrain
-=======
-    num_vertices_ = mesh.get_indices().size();
-}
->>>>>>> cb00c4f9
+}