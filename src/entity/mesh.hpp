// -*- lsst-c++ -*-
/*
 * This program is free software: you can redistribute it and/or modify
 * it under the terms of the GNU General Public License as published by
 * the Free Software Foundation, version 2 of the License, or
 * (at your option) any later version.
 *
 * This program is distributed in the hope that it will be useful,
 * but WITHOUT ANY WARRANTY; without even the implied warranty of
 * MERCHANTABILITY or FITNESS FOR A PARTICULAR PURPOSE. See the
 * GNU General Public License for more details.
 */
/**
 * @file mesh.hpp
 *
 * @brief Defines Mesh Struct
 *
 * @ingroup entity
 *
 */
#pragma once

#include "../terrain/material.hpp"
#include "../types.hpp"
#include "../util/color.hpp"
#include "../util/voxel.hpp"

#include <glm/glm.hpp>

#include <filesystem>
#include <map>
#include <unordered_map>
#include <vector>

namespace entity {

/**
 * @brief Holds data that describes now an object is loaded by the shader
 *
 */
class Mesh {
 public:
    Mesh(
        const std::vector<uint16_t>& indices,
        const std::vector<glm::ivec3>& indexed_vertices,
        const std::vector<uint16_t>& indexed_color_ids,
        const std::vector<glm::i8vec3>& indexed_normals,
        const std::vector<ColorInt>& color_map
    ) :
        indices_(indices),
        indexed_vertices_(indexed_vertices), indexed_color_ids_(indexed_color_ids),
        indexed_normals_(indexed_normals), color_map_(color_map) {}

    // friend World;

 protected:
    // x, y, z length of the mesh
    glm::ivec3 size_;
    // defines center of mesh for rotating
    glm::ivec3 center_;
    // indices of each vertex that is drawn
    std::vector<std::uint16_t> indices_;
    // position of vertices in mesh space
    std::vector<glm::ivec3> indexed_vertices_;
    // color of vertex
    std::vector<uint16_t> indexed_color_ids_;
    // normal direction
    std::vector<glm::i8vec3> indexed_normals_;
    // color map
    std::vector<ColorInt> color_map_;

 public:
    // x, y, z length of the mesh
    [[nodiscard]] inline const glm::ivec3&
    get_size() const noexcept {
        return size_;
    }

    // center of mesh
    [[nodiscard]] inline const glm::ivec3&
    get_center() const noexcept {
        return center_;
    }

    // indices of each vertex that is drawn
    [[nodiscard]] inline const std::vector<std::uint16_t>&
    get_indices() const noexcept {
        return indices_;
    }

    // position of vertices in mesh space
    [[nodiscard]] inline const std::vector<glm::ivec3>&
    get_indexed_vertices() const noexcept {
        return indexed_vertices_;
    }

    // color of vertex
    [[nodiscard]] inline const std::vector<std::uint16_t>&
    get_indexed_color_ids() const noexcept {
        return indexed_color_ids_;
    }

    // normal direction
    [[nodiscard]] inline const std::vector<glm::i8vec3>&
    get_indexed_normals() const noexcept {
        return indexed_normals_;
    }

    // color mapping from color id (vector index) to 8 bit color
    [[nodiscard]] inline const std::vector<ColorInt>&
    get_color_map() const noexcept {
        return color_map_;
    }

    //private:
    /**
     * @brief Set the color indexing to what the GPU uses
     *
     * @details When meshing a chunk the data of tiles is compared. The tile
     * does not store the color id that corresponds to the color texture on the
     * gpu. Instead of converting each tile's material and color to color id in
     * generate_mesh_greedy, it is done later when there are less values to
     * iterate over.
     *
     * That is what this function does. Converts the material and color to the
     * color id used on the GPU.
     *
     * @param map
     */
    void change_color_indexing(
        const std::map<MaterialId, const terrain::Material>& materials,
        const std::unordered_map<ColorInt, uint16_t>& mapping
    );

}; // class Mesh

/**
 * @brief Generates a mesh from the given 3D voxel structure
 *
 * @tparam T is_base_of voxel_utility::VoxelLike, T
 * @param voxel_object
 */
template <voxel_utility::VoxelLike T>
Mesh
generate_mesh(T voxel_object) {
    std::vector<uint16_t> indices;
    std::vector<glm::ivec3> indexed_vertices;
    std::vector<uint16_t> indexed_colors;

    std::vector<glm::i8vec3> indexed_normals;
    // mesh off set
    VoxelOffset center = voxel_object.get_offset();
<<<<<<< HEAD
    VoxelSize object_geometry = voxel_object.get_size();
=======
    VoxelSize size = voxel_object.get_size();
>>>>>>> 5618f08b
    for (std::size_t axis = 0; axis < 3; ++axis) {
        // in which directions is the mesh being drawn
        const std::size_t dims_index_1 = (axis + 1) % 3;
        const std::size_t dims_index_2 = (axis + 2) % 3;

        int voxel_position[3] = {0}; // position of a voxel in world space
        int mesh_normal[3] = {0};    // direction that the mesh is not changing in

        // the color of all tiles at the same "level".
        std::vector<std::pair<bool, uint16_t>> color_info(
<<<<<<< HEAD
            object_geometry[dims_index_1] * object_geometry[dims_index_2]
=======
            size[dims_index_1] * size[dims_index_2]
>>>>>>> 5618f08b
        );

        // Compute color_info
        mesh_normal[axis] = 1;
        // for each layer going in the direction of axis
        for (voxel_position[axis] = -1;
<<<<<<< HEAD
             voxel_position[axis] < static_cast<int>(object_geometry[axis]);) {
=======
             voxel_position[axis] < static_cast<VoxelDim>(size[axis]);) {
>>>>>>> 5618f08b
            std::size_t counter = 0;
            // for each voxel in this level
            for (voxel_position[dims_index_2] = 0;
                 voxel_position[dims_index_2]
<<<<<<< HEAD
                 < static_cast<int>(object_geometry[dims_index_2]);
                 ++voxel_position[dims_index_2])
                for (voxel_position[dims_index_1] = 0;
                     voxel_position[dims_index_1]
                     < static_cast<int>(object_geometry[dims_index_1]);
=======
                 < static_cast<VoxelDim>(size[dims_index_2]);
                 ++voxel_position[dims_index_2])
                for (voxel_position[dims_index_1] = 0;
                     voxel_position[dims_index_1]
                     < static_cast<VoxelDim>(size[dims_index_1]);
>>>>>>> 5618f08b
                     ++voxel_position[dims_index_1], ++counter) {
                    // tile in the level above
                    const uint16_t voxel_above = voxel_object.get_voxel_color_id(
                        voxel_position[0], voxel_position[1], voxel_position[2]
                    );
                    // tiles in the level below
                    const uint16_t voxel_below = voxel_object.get_voxel_color_id(
                        voxel_position[0] + mesh_normal[0],
                        voxel_position[1] + mesh_normal[1],
                        voxel_position[2] + mesh_normal[2]
                    );
                    const bool bool_a = voxel_above;
                    // if both solid or both not solid then don't make
                    // voxel_above face between the voxels
                    if ((voxel_below != 0) == bool_a) {
                        color_info[counter] = std::make_pair(false, 0);
                    }
                    // if voxel_above is solid make face with voxel_above's
                    // color facing up
                    else if (bool_a) {
                        color_info[counter] = std::make_pair(true, voxel_above);
                    }
                    // voxel_below is solid make face with voxel_below's color
                    // facing down
                    else {
                        color_info[counter] = std::make_pair(false, voxel_below);
                    }
                }

            ++voxel_position[axis]; // go to the next level

            // Generate mesh for color_info using lexicographic ordering
            unsigned int width = 0, height = 0;

            counter = 0;
<<<<<<< HEAD
            for (unsigned int j = 0; j < object_geometry[dims_index_2]; ++j)
                for (unsigned int i = 0; i < object_geometry[dims_index_1];) {
=======
            for (size_t j = 0; j < size[dims_index_2]; ++j)
                for (size_t i = 0; i < size[dims_index_1];) {
>>>>>>> 5618f08b
                    // color and direction of the face between two voxels
                    std::pair<bool, uint16_t> color = color_info[counter];
                    // if there is a face between two voxels
                    if (color.second) {
                        // find the size of all faces that have the same color
                        // and direction like this: first expands over the
                        // width, then expanding over the height

                        // clang-format off
// c c c c c n n n     # c c c c n n n     # # # # #[n]n n     # # # # # n n n
// c c c c c c n n     c c c c c c n n     c c c c c c n n     # # # # # c n n
// c c c c c c c n - > c c c c c c c n - > c c c c c c c n - > # # # # # c c n
// c c c c c n n n     c c c c c n n n     c c c c c n n n     # # # # # n n n
// c c n c c n c c     c c n c c n c c     c c n c c n c c     c c[n]c c n c c
                        // clang-format on

                        // Compute width
                        width = 1;
                        while (color == color_info[counter + width]
<<<<<<< HEAD
                               && i + width < object_geometry[dims_index_1]) {
=======
                               && i + width < size[dims_index_1]) {
>>>>>>> 5618f08b
                            ++width;
                        }
                        // Compute height
                        bool done = false;
<<<<<<< HEAD
                        for (height = 1; j + height < object_geometry[dims_index_2];
                             ++height) {
=======
                        for (height = 1; j + height < size[dims_index_2]; ++height) {
>>>>>>> 5618f08b
                            // expand until one of the tiles in the next row is
                            // not the same color/facing direction
                            for (unsigned int k = 0; k < width; ++k) {
                                // if the direction and color of the original
                                // face is different from the direction and
                                // color of the face currently being tested
                                std::pair<bool, uint16_t> test_against = color_info
<<<<<<< HEAD
                                    [counter + k
                                     + height * object_geometry[dims_index_1]];
=======
                                    [counter + k + height * size[dims_index_1]];
>>>>>>> 5618f08b
                                if (color != test_against) {
                                    done = true;
                                    break;
                                }
                            }
                            if (done)
                                break;
                        }

                        // Add quad
                        voxel_position[dims_index_1] = i;
                        voxel_position[dims_index_2] = j;

                        int offset_1[3] = {0};
                        int offset_2[3] = {0};

                        // depending on the normal direction set the width, and
                        // height
                        if (color.first) {
                            offset_2[dims_index_2] = height;
                            offset_1[dims_index_1] = width;
                        } else {
                            offset_1[dims_index_2] = height;
                            offset_2[dims_index_1] = width;
                        }

                        const std::size_t vertex_size = indexed_vertices.size();

                        indexed_vertices.push_back(
                            glm::ivec3(
                                voxel_position[0], voxel_position[1], voxel_position[2]
                            )
                            + center
                        );
                        indexed_vertices.push_back(
                            glm::ivec3(
                                voxel_position[0] + offset_1[0],
                                voxel_position[1] + offset_1[1],
                                voxel_position[2] + offset_1[2]
                            )
                            + center
                        );
                        indexed_vertices.push_back(
                            glm::ivec3(
                                voxel_position[0] + offset_1[0] + offset_2[0],
                                voxel_position[1] + offset_1[1] + offset_2[1],
                                voxel_position[2] + offset_1[2] + offset_2[2]
                            )
                            + center
                        );
                        indexed_vertices.push_back(
                            glm::ivec3(
                                voxel_position[0] + offset_2[0],
                                voxel_position[1] + offset_2[1],
                                voxel_position[2] + offset_2[2]
                            )
                            + center
                        );

                        // how many corners on a square are there?
                        for (size_t voxel_position = 0; voxel_position < 4;
                             voxel_position++) {
                            indexed_colors.push_back(color.second);
                        }

                        glm::i8vec3 triangle_normal = glm::i8vec3(
                            glm::normalize(glm::cross(
                                glm::vec3(
                                    indexed_vertices[vertex_size]
                                    - indexed_vertices[vertex_size + 1]
                                ),
                                glm::vec3(
                                    indexed_vertices[vertex_size]
                                    - indexed_vertices[vertex_size + 2]
                                )
                            ))
                            + glm::vec3(.5, .5, .5)
                        );
                        // how many corners on a square are there?
                        for (size_t voxel_position = 0; voxel_position < 4;
                             voxel_position++) {
                            indexed_normals.push_back(triangle_normal);
                        }
                        // the first half of the rectangle
                        indices.push_back(vertex_size);
                        indices.push_back(vertex_size + 1);
                        indices.push_back(vertex_size + 2);
                        // the second half of the rectangle
                        indices.push_back(vertex_size + 2);
                        indices.push_back(vertex_size + 3);
                        indices.push_back(vertex_size);

                        for (unsigned int w = 0; w < width; ++w)
                            for (unsigned int h = 0; h < height; ++h)
<<<<<<< HEAD
                                color_info
                                    [counter + w + h * object_geometry[dims_index_1]] =
                                        std::make_pair(false, 0);
=======
                                color_info[counter + w + h * size[dims_index_1]] =
                                    std::make_pair(false, 0);
>>>>>>> 5618f08b

                        // Increment counters
                        i += width;
                        counter += width;
                    } else {
                        ++i;
                        ++counter;
                    }
                }
        }
    }
    return Mesh(
        indices, indexed_vertices, indexed_colors, indexed_normals,
        voxel_object.get_color_ids()
    );
}

<<<<<<< HEAD
=======
// No need to just put
// inline std::vector<ColorFloat>
// convert_color_data(const std::vector<ColorInt>& color_map) {
//    return color::convert_color_data(color_map);
//}

>>>>>>> 5618f08b
} // namespace entity<|MERGE_RESOLUTION|>--- conflicted
+++ resolved
@@ -112,7 +112,7 @@
         return color_map_;
     }
 
-    //private:
+    // private:
     /**
      * @brief Set the color indexing to what the GPU uses
      *
@@ -150,11 +150,7 @@
     std::vector<glm::i8vec3> indexed_normals;
     // mesh off set
     VoxelOffset center = voxel_object.get_offset();
-<<<<<<< HEAD
     VoxelSize object_geometry = voxel_object.get_size();
-=======
-    VoxelSize size = voxel_object.get_size();
->>>>>>> 5618f08b
     for (std::size_t axis = 0; axis < 3; ++axis) {
         // in which directions is the mesh being drawn
         const std::size_t dims_index_1 = (axis + 1) % 3;
@@ -165,39 +161,23 @@
 
         // the color of all tiles at the same "level".
         std::vector<std::pair<bool, uint16_t>> color_info(
-<<<<<<< HEAD
             object_geometry[dims_index_1] * object_geometry[dims_index_2]
-=======
-            size[dims_index_1] * size[dims_index_2]
->>>>>>> 5618f08b
         );
 
         // Compute color_info
         mesh_normal[axis] = 1;
         // for each layer going in the direction of axis
         for (voxel_position[axis] = -1;
-<<<<<<< HEAD
              voxel_position[axis] < static_cast<int>(object_geometry[axis]);) {
-=======
-             voxel_position[axis] < static_cast<VoxelDim>(size[axis]);) {
->>>>>>> 5618f08b
             std::size_t counter = 0;
             // for each voxel in this level
             for (voxel_position[dims_index_2] = 0;
                  voxel_position[dims_index_2]
-<<<<<<< HEAD
                  < static_cast<int>(object_geometry[dims_index_2]);
                  ++voxel_position[dims_index_2])
                 for (voxel_position[dims_index_1] = 0;
                      voxel_position[dims_index_1]
                      < static_cast<int>(object_geometry[dims_index_1]);
-=======
-                 < static_cast<VoxelDim>(size[dims_index_2]);
-                 ++voxel_position[dims_index_2])
-                for (voxel_position[dims_index_1] = 0;
-                     voxel_position[dims_index_1]
-                     < static_cast<VoxelDim>(size[dims_index_1]);
->>>>>>> 5618f08b
                      ++voxel_position[dims_index_1], ++counter) {
                     // tile in the level above
                     const uint16_t voxel_above = voxel_object.get_voxel_color_id(
@@ -233,13 +213,8 @@
             unsigned int width = 0, height = 0;
 
             counter = 0;
-<<<<<<< HEAD
             for (unsigned int j = 0; j < object_geometry[dims_index_2]; ++j)
                 for (unsigned int i = 0; i < object_geometry[dims_index_1];) {
-=======
-            for (size_t j = 0; j < size[dims_index_2]; ++j)
-                for (size_t i = 0; i < size[dims_index_1];) {
->>>>>>> 5618f08b
                     // color and direction of the face between two voxels
                     std::pair<bool, uint16_t> color = color_info[counter];
                     // if there is a face between two voxels
@@ -259,21 +234,13 @@
                         // Compute width
                         width = 1;
                         while (color == color_info[counter + width]
-<<<<<<< HEAD
                                && i + width < object_geometry[dims_index_1]) {
-=======
-                               && i + width < size[dims_index_1]) {
->>>>>>> 5618f08b
                             ++width;
                         }
                         // Compute height
                         bool done = false;
-<<<<<<< HEAD
                         for (height = 1; j + height < object_geometry[dims_index_2];
                              ++height) {
-=======
-                        for (height = 1; j + height < size[dims_index_2]; ++height) {
->>>>>>> 5618f08b
                             // expand until one of the tiles in the next row is
                             // not the same color/facing direction
                             for (unsigned int k = 0; k < width; ++k) {
@@ -281,12 +248,8 @@
                                 // face is different from the direction and
                                 // color of the face currently being tested
                                 std::pair<bool, uint16_t> test_against = color_info
-<<<<<<< HEAD
                                     [counter + k
                                      + height * object_geometry[dims_index_1]];
-=======
-                                    [counter + k + height * size[dims_index_1]];
->>>>>>> 5618f08b
                                 if (color != test_against) {
                                     done = true;
                                     break;
@@ -381,14 +344,9 @@
 
                         for (unsigned int w = 0; w < width; ++w)
                             for (unsigned int h = 0; h < height; ++h)
-<<<<<<< HEAD
                                 color_info
                                     [counter + w + h * object_geometry[dims_index_1]] =
                                         std::make_pair(false, 0);
-=======
-                                color_info[counter + w + h * size[dims_index_1]] =
-                                    std::make_pair(false, 0);
->>>>>>> 5618f08b
 
                         // Increment counters
                         i += width;
@@ -406,13 +364,4 @@
     );
 }
 
-<<<<<<< HEAD
-=======
-// No need to just put
-// inline std::vector<ColorFloat>
-// convert_color_data(const std::vector<ColorInt>& color_map) {
-//    return color::convert_color_data(color_map);
-//}
-
->>>>>>> 5618f08b
 } // namespace entity