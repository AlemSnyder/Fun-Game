// -*- lsst-c++ -*-
/*
 * This program is free software: you can redistribute it and/or modify
 * it under the terms of the GNU General Public License as published by
 * the Free Software Foundation, version 2 of the License, or
 * (at your option) any later version.
 *
 * This program is distributed in the hope that it will be useful,
 * but WITHOUT ANY WARRANTY; without even the implied warranty of
 * MERCHANTABILITY or FITNESS FOR A PARTICULAR PURPOSE. See the
 * GNU General Public License for more details.
 */
/**
 * @file mesh.hpp
 *
 * @brief Defines Mesh Struct
 *
 * @ingroup entity
 *
 */
#pragma once

#include "../terrain/material.hpp"
#include "../types.hpp"
#include "../util/color.hpp"
#include "../util/voxel.hpp"

#include <glm/glm.hpp>

#include <filesystem>
#include <map>
#include <unordered_map>
#include <vector>

namespace entity {

/**
 * @brief Holds data that describes now an object is loaded by the shader
 *
 */
class Mesh {
 public:
    Mesh(
        const std::vector<uint16_t>& indices,
        const std::vector<glm::ivec3>& indexed_vertices,
        const std::vector<uint16_t>& indexed_color_ids,
        const std::vector<glm::i8vec3>& indexed_normals,
        const std::vector<ColorInt>& color_map
    ) :
        indices_(indices),
        indexed_vertices_(indexed_vertices), indexed_color_ids_(indexed_color_ids),
        indexed_normals_(indexed_normals), color_map_(color_map) {}

    // friend World;

 protected:
    // x, y, z length of the mesh
    glm::ivec3 size_;
    // defines center of mesh for rotating
    glm::ivec3 center_;
    // indices of each vertex that is drawn
    std::vector<std::uint16_t> indices_;
    // position of vertices in mesh space
    std::vector<glm::ivec3> indexed_vertices_;
    // color of vertex
    std::vector<uint16_t> indexed_color_ids_;
    // normal direction
    std::vector<glm::i8vec3> indexed_normals_;
    // color map
    std::vector<ColorInt> color_map_;

 public:

    // x, y, z length of the mesh
    [[nodiscard]] inline const glm::ivec3&
    get_size() const noexcept {
        return size_;
    }

    // center of mesh
    [[nodiscard]] inline const glm::ivec3&
    get_center() const noexcept {
        return center_;
    }

    // indices of each vertex that is drawn
    [[nodiscard]] inline const std::vector<std::uint16_t>&
    get_indices() const noexcept {
        return indices_;
    }

    // position of vertices in mesh space
    [[nodiscard]] inline const std::vector<glm::ivec3>&
    get_indexed_vertices() const noexcept {
        return indexed_vertices_;
    }

    // color of vertex
    [[nodiscard]] inline const std::vector<std::uint16_t>&
    get_indexed_color_ids() const noexcept {
        return indexed_color_ids_;
    }

    // normal direction
    [[nodiscard]] inline const std::vector<glm::i8vec3>&
    get_indexed_normals() const noexcept {
        return indexed_normals_;
    }

    // color mapping from color id (vector index) to 8 bit color
    [[nodiscard]] inline const std::vector<uint32_t>&
    get_color_map() const noexcept {
        return color_map_;
    }

    // private:
    // set this back to private when world::get_mesh_greedy is removed in the next pr.
    /**
     * @brief Set the color indexing to what the GPU uses
     *
     * @details When meshing a chunk the data of tiles is compared. The tile
     * does not store the color id that corresponds to the color texture on the
     * gpu. Instead of converting each tile's material and color to color id in
     * generate_mesh_greedy, it is done later when there are less values to
     * iterate over.
     *
     * That is what this function does. Converts the material and color to the
     * color id used on the GPU.
     *
     * @param map
     */
    void change_color_indexing(
        const std::map<MaterialId, const terrain::Material>& materials,
        const std::unordered_map<ColorInt, uint16_t>& mapping
    );

}; // class Mesh

/**
 * @brief Generates a mesh from the given 3D voxel structure
 *
 * @tparam T is_base_of voxel_utility::VoxelLike, T
 * @param voxel_object
 */
template <voxel_utility::VoxelLike T>
Mesh
generate_mesh(T voxel_object) {
    std::vector<uint16_t> indices;
    std::vector<glm::ivec3> indexed_vertices;
    std::vector<uint16_t> indexed_colors;

    std::vector<glm::i8vec3> indexed_normals;
    // mesh off set
<<<<<<< HEAD
    VoxelOffset center = voxel_object.get_offset();
    VoxelSize object_geometry = voxel_object.get_size();
=======
    glm::i32vec3 center = voxel_object.get_offset();
    glm::u32vec3 dims = voxel_object.get_size();
    glm::ivec3 offset(center.x, center.y, center.z);
>>>>>>> 94e47140
    for (std::size_t axis = 0; axis < 3; ++axis) {
        // in which directions is the mesh being drawn
        const std::size_t dims_index_1 = (axis + 1) % 3;
        const std::size_t dims_index_2 = (axis + 2) % 3;

        int voxel_position[3] = {0}; // position of a voxel in world space
        int mesh_normal[3] = {0};    // direction that the mesh is not changing in

        // the color of all tiles at the same "level".
        std::vector<std::pair<bool, uint16_t>> color_info(
            object_geometry[dims_index_1] * object_geometry[dims_index_2]
        );

        // Compute color_info
        mesh_normal[axis] = 1;
        // for each layer going in the direction of axis
        for (voxel_position[axis] = -1; voxel_position[axis] < static_cast<int>(object_geometry[axis]);) {
            std::size_t counter = 0;
            // for each voxel in this level
            for (voxel_position[dims_index_2] = 0;
                 voxel_position[dims_index_2] < static_cast<int>(object_geometry[dims_index_2]);
                 ++voxel_position[dims_index_2])
                for (voxel_position[dims_index_1] = 0;
                     voxel_position[dims_index_1] < static_cast<int>(object_geometry[dims_index_1]);
                     ++voxel_position[dims_index_1], ++counter) {
                    // tile in the level above
                    const uint16_t voxel_above = voxel_object.get_voxel_color_id(
                        voxel_position[0], voxel_position[1], voxel_position[2]
                    );
                    // tiles in the level below
                    const uint16_t voxel_below = voxel_object.get_voxel_color_id(
                        voxel_position[0] + mesh_normal[0],
                        voxel_position[1] + mesh_normal[1],
                        voxel_position[2] + mesh_normal[2]
                    );
                    const bool bool_a = voxel_above;
                    // if both solid or both not solid then don't make
                    // voxel_above face between the voxels
                    if ((voxel_below != 0) == bool_a) {
                        color_info[counter] = std::make_pair(false, 0);
                    }
                    // if voxel_above is solid make face with voxel_above's
                    // color facing up
                    else if (bool_a) {
                        color_info[counter] = std::make_pair(true, voxel_above);
                    }
                    // voxel_below is solid make face with voxel_below's color
                    // facing down
                    else {
                        color_info[counter] = std::make_pair(false, voxel_below);
                    }
                }

            ++voxel_position[axis]; // go to the next level

            // Generate mesh for color_info using lexicographic ordering
            unsigned int width = 0, height = 0;

            counter = 0;
            for (unsigned int j = 0; j < object_geometry[dims_index_2]; ++j)
                for (unsigned int i = 0; i < object_geometry[dims_index_1];) {
                    // color and direction of the face between two voxels
                    std::pair<bool, uint16_t> color = color_info[counter];
                    // if there is a face between two voxels
                    if (color.second) {
                        // find the size of all faces that have the same color
                        // and direction like this: first expands over the
                        // width, then expanding over the height

                        // clang-format off
// c c c c c n n n     # c c c c n n n     # # # # #[n]n n     # # # # # n n n
// c c c c c c n n     c c c c c c n n     c c c c c c n n     # # # # # c n n
// c c c c c c c n - > c c c c c c c n - > c c c c c c c n - > # # # # # c c n
// c c c c c n n n     c c c c c n n n     c c c c c n n n     # # # # # n n n
// c c n c c n c c     c c n c c n c c     c c n c c n c c     c c[n]c c n c c
                        // clang-format on

                        // Compute width
                        width = 1;
                        while (color == color_info[counter + width]
                               && i + width < object_geometry[dims_index_1]) {
                            ++width;
                        }
                        // Compute height
                        bool done = false;
                        for (height = 1; j + height < object_geometry[dims_index_2]; ++height) {
                            // expand until one of the tiles in the next row is
                            // not the same color/facing direction
                            for (unsigned int k = 0; k < width; ++k) {
                                // if the direction and color of the original
                                // face is different from the direction and
                                // color of the face currently being tested
                                std::pair<bool, uint16_t> test_against = color_info
                                    [counter + k + height * object_geometry[dims_index_1]];
                                if (color != test_against) {
                                    done = true;
                                    break;
                                }
                            }
                            if (done)
                                break;
                        }

                        // Add quad
                        voxel_position[dims_index_1] = i;
                        voxel_position[dims_index_2] = j;

                        int offset_1[3] = {0};
                        int offset_2[3] = {0};

                        // depending on the normal direction set the width, and
                        // height
                        if (color.first) {
                            offset_2[dims_index_2] = height;
                            offset_1[dims_index_1] = width;
                        } else {
                            offset_1[dims_index_2] = height;
                            offset_2[dims_index_1] = width;
                        }

                        const std::size_t vertex_size = indexed_vertices.size();

                        indexed_vertices.push_back(
                            glm::ivec3(
                                voxel_position[0], voxel_position[1], voxel_position[2]
                            )
                            + center
                        );
                        indexed_vertices.push_back(
                            glm::ivec3(
                                voxel_position[0] + offset_1[0],
                                voxel_position[1] + offset_1[1],
                                voxel_position[2] + offset_1[2]
                            )
                            + center
                        );
                        indexed_vertices.push_back(
                            glm::ivec3(
                                voxel_position[0] + offset_1[0] + offset_2[0],
                                voxel_position[1] + offset_1[1] + offset_2[1],
                                voxel_position[2] + offset_1[2] + offset_2[2]
                            )
                            + center
                        );
                        indexed_vertices.push_back(
                            glm::ivec3(
                                voxel_position[0] + offset_2[0],
                                voxel_position[1] + offset_2[1],
                                voxel_position[2] + offset_2[2]
                            )
                            + center
                        );

                        // how many corners on a square are there?
                        for (size_t voxel_position = 0; voxel_position < 4;
                             voxel_position++) {
                            indexed_colors.push_back(color.second);
                        }

                        glm::i8vec3 triangle_normal = glm::i8vec3(
                            glm::normalize(glm::cross(
                                glm::vec3(
                                    indexed_vertices[vertex_size]
                                    - indexed_vertices[vertex_size + 1]
                                ),
                                glm::vec3(
                                    indexed_vertices[vertex_size]
                                    - indexed_vertices[vertex_size + 2]
                                )
                            ))
                            + glm::vec3(.5, .5, .5)
                        );
                        // how many corners on a square are there?
                        for (size_t voxel_position = 0; voxel_position < 4;
                             voxel_position++) {
                            indexed_normals.push_back(triangle_normal);
                        }
                        // the first half of the rectangle
                        indices.push_back(vertex_size);
                        indices.push_back(vertex_size + 1);
                        indices.push_back(vertex_size + 2);
                        // the second half of the rectangle
                        indices.push_back(vertex_size + 2);
                        indices.push_back(vertex_size + 3);
                        indices.push_back(vertex_size);

                        for (unsigned int w = 0; w < width; ++w)
                            for (unsigned int h = 0; h < height; ++h)
                                color_info[counter + w + h * object_geometry[dims_index_1]] =
                                    std::make_pair(false, 0);

                        // Increment counters
                        i += width;
                        counter += width;
                    } else {
                        ++i;
                        ++counter;
                    }
                }
        }
    }
    return Mesh(
        indices, indexed_vertices, indexed_colors, indexed_normals,
        voxel_object.get_color_ids()
    );
}
<<<<<<< HEAD
// No need to just put 
//inline std::vector<ColorFloat>
//convert_color_data(const std::vector<ColorInt>& color_map) {
//    return color::convert_color_data(color_map);
//}
=======

inline std::vector<ColorFloat>
convert_color_data(const std::vector<ColorInt>& color_map) {
    return color::convert_color_data(color_map);
}
>>>>>>> 94e47140

} // namespace entity<|MERGE_RESOLUTION|>--- conflicted
+++ resolved
@@ -151,14 +151,8 @@
 
     std::vector<glm::i8vec3> indexed_normals;
     // mesh off set
-<<<<<<< HEAD
     VoxelOffset center = voxel_object.get_offset();
     VoxelSize object_geometry = voxel_object.get_size();
-=======
-    glm::i32vec3 center = voxel_object.get_offset();
-    glm::u32vec3 dims = voxel_object.get_size();
-    glm::ivec3 offset(center.x, center.y, center.z);
->>>>>>> 94e47140
     for (std::size_t axis = 0; axis < 3; ++axis) {
         // in which directions is the mesh being drawn
         const std::size_t dims_index_1 = (axis + 1) % 3;
@@ -365,18 +359,5 @@
         voxel_object.get_color_ids()
     );
 }
-<<<<<<< HEAD
-// No need to just put 
-//inline std::vector<ColorFloat>
-//convert_color_data(const std::vector<ColorInt>& color_map) {
-//    return color::convert_color_data(color_map);
-//}
-=======
-
-inline std::vector<ColorFloat>
-convert_color_data(const std::vector<ColorInt>& color_map) {
-    return color::convert_color_data(color_map);
-}
->>>>>>> 94e47140
 
 } // namespace entity