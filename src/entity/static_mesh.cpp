#include "static_mesh.hpp"

#include "../gui/meshloader.hpp"
#include "mesh.hpp"

#include <GL/glew.h>
#include <GLFW/glfw3.h>
#include <glm/glm.hpp>

#include <vector>

namespace terrain {

StaticMesh::StaticMesh(
    entity::Mesh mesh, const std::vector<glm::vec3>& model_transforms
) :
    StaticMesh(
        mesh.indices_, mesh.indexed_vertices_, mesh.indexed_colors_,
        mesh.indexed_normals_, model_transforms
    ) {}

StaticMesh::StaticMesh(
    const std::vector<unsigned short>& indices,
    const std::vector<glm::vec3>& indexed_vertices,
    const std::vector<glm::vec3>& indexed_colors,
    const std::vector<glm::vec3>& indexed_normals,
    const std::vector<glm::vec3>& model_transforms
) :
    num_vertices_(indices.size()),
    num_models_(model_transforms.size()) {
    // A buffer for the vertex positions
    glGenBuffers(1, &vertex_buffer_);
    glBindBuffer(GL_ARRAY_BUFFER, vertex_buffer_);
    glBufferData(
        GL_ARRAY_BUFFER, indexed_vertices.size() * sizeof(glm::vec3),
        indexed_vertices.data(), GL_STATIC_DRAW
    );

    // A buffer for the colors
    glGenBuffers(1, &color_buffer_);
    glBindBuffer(GL_ARRAY_BUFFER, color_buffer_);
    glBufferData(
<<<<<<< HEAD
        GL_ARRAY_BUFFER, indexed_colors.size() * sizeof(glm::vec3), indexed_colors.data(),
        GL_STATIC_DRAW
=======
        GL_ARRAY_BUFFER, indexed_colors.size() * sizeof(glm::vec3),
        indexed_colors.data(), GL_STATIC_DRAW
>>>>>>> b8737501
    );

    // Generate a buffer for the normal vectors
    glGenBuffers(1, &normal_buffer_);
    glBindBuffer(GL_ARRAY_BUFFER, normal_buffer_);
    glBufferData(
        GL_ARRAY_BUFFER, indexed_normals.size() * sizeof(glm::vec3),
        indexed_normals.data(), GL_STATIC_DRAW
    );

    // Generate a buffer for the indices as well
    glGenBuffers(1, &element_buffer_);
    glBindBuffer(GL_ELEMENT_ARRAY_BUFFER, element_buffer_);
    glBufferData(
<<<<<<< HEAD
        GL_ELEMENT_ARRAY_BUFFER, indices.size() * sizeof(unsigned short), indices.data(),
        GL_STATIC_DRAW
=======
        GL_ELEMENT_ARRAY_BUFFER, indices.size() * sizeof(unsigned short),
        indices.data(), GL_STATIC_DRAW
>>>>>>> b8737501
    );

    /// Generate a buffer for the transforms
    glGenBuffers(1, &transforms_buffer_);
    glBindBuffer(GL_ELEMENT_ARRAY_BUFFER, transforms_buffer_);
    glBufferData(
        GL_ELEMENT_ARRAY_BUFFER, model_transforms.size() * sizeof(glm::vec3),
        model_transforms.data(), GL_STATIC_DRAW
    );
}

} // namespace terrain<|MERGE_RESOLUTION|>--- conflicted
+++ resolved
@@ -40,13 +40,8 @@
     glGenBuffers(1, &color_buffer_);
     glBindBuffer(GL_ARRAY_BUFFER, color_buffer_);
     glBufferData(
-<<<<<<< HEAD
-        GL_ARRAY_BUFFER, indexed_colors.size() * sizeof(glm::vec3), indexed_colors.data(),
-        GL_STATIC_DRAW
-=======
         GL_ARRAY_BUFFER, indexed_colors.size() * sizeof(glm::vec3),
         indexed_colors.data(), GL_STATIC_DRAW
->>>>>>> b8737501
     );
 
     // Generate a buffer for the normal vectors
@@ -61,13 +56,8 @@
     glGenBuffers(1, &element_buffer_);
     glBindBuffer(GL_ELEMENT_ARRAY_BUFFER, element_buffer_);
     glBufferData(
-<<<<<<< HEAD
-        GL_ELEMENT_ARRAY_BUFFER, indices.size() * sizeof(unsigned short), indices.data(),
-        GL_STATIC_DRAW
-=======
         GL_ELEMENT_ARRAY_BUFFER, indices.size() * sizeof(unsigned short),
         indices.data(), GL_STATIC_DRAW
->>>>>>> b8737501
     );
 
     /// Generate a buffer for the transforms
