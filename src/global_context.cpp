#include "global_context.hpp"

#include "local_context.hpp"
#include "logging.hpp"

void
GlobalContext::run_opengl_queue() {
    std::lock_guard<std::mutex> lock(opengl_queue_mutex);
    if (!opengl_functions.empty()) [[unlikely]] {
#if 0
        LOG_DEBUG(
            logging::opengl_logger, "Running {} functions from opengl function pool.",
            opengl_functions.size()
        );
#endif

        while (!opengl_functions.empty()) {
            const auto& function = opengl_functions.front();
            function(); // run function
            opengl_functions.pop();
        }
        LOG_DEBUG_LIMIT(
            std::chrono::seconds{60}, logging::opengl_logger, "Completed opengl queue."
        );
    }
}

<<<<<<< HEAD
void
GlobalContext::require_lua_file(const std::string& key, const std::filesystem::path& path, create_global = true) {
    // run this lambda on all threads in the thread pool
    [&key, &path, &create_global](){
        sol::state& lua = LocalContext::get_lua_state();
        lua.require(key, path.string(), create_global);
    }
}
=======
GlobalContext::GlobalContext() :
    thread_pool_([] { quill::detail::set_thread_name("BS Thread"); }) {}
>>>>>>> 761a6be1
<|MERGE_RESOLUTION|>--- conflicted
+++ resolved
@@ -25,16 +25,14 @@
     }
 }
 
-<<<<<<< HEAD
 void
-GlobalContext::require_lua_file(const std::string& key, const std::filesystem::path& path, create_global = true) {
+GlobalContext::require_lua_file(const std::string& key, const std::filesystem::path& path, bool create_global) {
     // run this lambda on all threads in the thread pool
     [&key, &path, &create_global](){
         sol::state& lua = LocalContext::get_lua_state();
-        lua.require(key, path.string(), create_global);
-    }
+        lua.require_file(key, path.string(), create_global);
+    };
 }
-=======
+
 GlobalContext::GlobalContext() :
-    thread_pool_([] { quill::detail::set_thread_name("BS Thread"); }) {}
->>>>>>> 761a6be1
+    thread_pool_([] { quill::detail::set_thread_name("BS Thread"); }) {}