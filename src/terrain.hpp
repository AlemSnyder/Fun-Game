--- conflicted
+++ resolved
@@ -66,7 +66,7 @@
 public:
 
     std::pair<Tile*, Tile*> get_start_end_test();
-    
+
     const OnePath get_path_type(int xs, int ys, int zs, int xf, int yf, int zf);
 
     static float get_H_cost(std::array<float, 3> xyz1, std::array<float, 3> xyz2);
@@ -120,32 +120,16 @@
     Terrain(const char * path, const std::map<int, const Material> * material);
 
     // TODO plack block
-<<<<<<< HEAD
-    std::set<Tile *> get_adjacent_Tiles(const Tile *const tile, uint8_t type);
-    std::set<const Tile *> get_adjacent_Tiles(const Tile *const tile, uint8_t type) const;
-    template<class T>
-    std::set<Node<const T> *> get_adjacent_Nodes(const Node<const T> *const node, std::map<const T*, Node<const T>> &nodes, uint8_t type) const;
-    
-    std::vector<Chunk> get_chunks(){ return chunks; }
-
-    std::list<int> ExportVoxelsAsList() const;
-    void Get_Mesh_Greedy(std::vector<MoreVectors::vector3> &vertices, std::vector<MoreVectors::vector4> &faces);
-
-    NodeGroup* get_NodeGroup(int xyz);
-    NodeGroup* get_NodeGroup(const Tile t);
-    NodeGroup* get_NodeGroup(const Tile* t);
-=======
-    std::set<Tile *> get_adjacent_tiles(const Tile *const tile, int8_t type);
-    const std::set<const Tile *> get_adjacent_tiles(const Tile *const tile, int8_t type) const;
-    //std::set<Node<const Tile> *> get_adjacent_nodes(const Node<const Tile> * node, std::map<int, Node<const Tile>*> &nodes, int8_t type) const;
-    std::set<Node<const Tile> *> get_adjacent_nodes(const Node<const Tile> * node, std::map<int, Node<const Tile>> &nodes, int8_t type) const;
-    
+    std::set<Tile *> get_adjacent_tiles(const Tile *const tile, uint8_t type);
+    std::set<const Tile *> get_adjacent_tiles(const Tile *const tile, uint8_t type) const;
+    template<class T>
+    std::set<Node<const T> *> get_adjacent_nodes(const Node<const T> *const node, std::map<const T*, Node<const T>> &nodes, uint8_t type) const;
+
     std::vector<Chunk> get_chunks(){ return chunks; }
 
     NodeGroup* get_node_group(int xyz);
     NodeGroup* get_node_group(const Tile t);
     NodeGroup* get_node_group(const Tile* t);
->>>>>>> 4924d0d2
 
     void add_node_group(NodeGroup* NG);
     void remove_node_group(NodeGroup* NG);
@@ -246,13 +230,8 @@
     std::vector<const Tile *> get_path_Astar(const Tile *start, const Tile *goal);
     std::vector<const NodeGroup *> get_path_Astar(const NodeGroup *start, const NodeGroup *goal);
 
-<<<<<<< HEAD
-    std::vector<const Tile *> get_path_BreadthFirst(const Tile *start, const std::set<const Tile *> goal);
-    std::vector<const NodeGroup *> get_path_BreadthFirst(const NodeGroup *start, const std::set<const NodeGroup *> goal); //TODO this should return a pair
-=======
     std::vector<Tile *> get_path_breadth_first(const Tile *start, const std::set<const Tile *> goal);
     std::vector<const NodeGroup *> get_path_breadth_first(const NodeGroup *start, const std::set<const NodeGroup *> goal); //TODO this should return a pair
->>>>>>> 4924d0d2
 
     template<class T>
     std::vector<const T *> get_path(const T * start,
