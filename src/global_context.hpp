--- conflicted
+++ resolved
@@ -54,9 +54,6 @@
 
     std::mutex opengl_queue_mutex;
 
-<<<<<<< HEAD
-    std::unordered_map<std::thread::id, LocalContext> local_thread_contexts_;
-=======
     sol::state lua_;
 
 #if DEBUG()
@@ -64,7 +61,6 @@
     std::thread::id main_thread_id;
 
 #endif
->>>>>>> 5fd3e586
 
     // Private CTOR as this is a singleton
     GlobalContext();
@@ -102,11 +98,6 @@
     instance() {
         static GlobalContext obj;
         return obj;
-    }
-
-    static inline LocalContext&
-    get_local(const std::thread::id& thread_id) {
-        return instance().local_thread_contexts_.at(thread_id);
     }
 
     void run_opengl_queue();
@@ -157,15 +148,7 @@
 
     // oh boy time to start wrapping tread_pool
 
-<<<<<<< HEAD
-    // Not doing load mode because I don't know what that is
-    void require_lua_file(
-        const std::string& key, const std::filesystem::path& path,
-        bool create_global = true
-    );
-=======
     void load_script_file(const std::filesystem::path& path);
 
     std::optional<sol::object> get_from_lua(const std::string& command);
->>>>>>> 5fd3e586
 };