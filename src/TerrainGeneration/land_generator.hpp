--- conflicted
+++ resolved
@@ -33,23 +33,13 @@
     }
     Tile_Stamp get_this_stamp(){
         Tile_Stamp out;
-<<<<<<< HEAD
-        out.mat = &(*materials).at((int)data[current_region]["Material_id"].asInt());
-        out.color_id = data[current_region]["Color_id"].asInt();
-        for (Json::Value::ArrayIndex i = 0; i < data[current_region]["Can_Stamp"].size(); i++ ){
-            int E = data[current_region]["Can_Stamp"][i]["E"].asInt();
-            if (data[current_region]["Can_Stamp"][i]["C"].isInt()){
-                int C = data[current_region]["Can_Stamp"][i]["C"].asInt();
-                out.elements_can_stamp.insert(std::make_pair(E, C));
-=======
         out.mat = &(*materials).at((int)data_[current_region]["Material_id"].asInt());
         out.color_id = data_[current_region]["Color_id"].asInt();
         for (Json::Value::ArrayIndex i = 0; i < data_[current_region]["Can_Stamp"].size(); i++ ){
             int E = data_[current_region]["Can_Stamp"][i]["E"].asInt();
             if (data_[current_region]["Can_Stamp"][i]["C"].isInt()){
                 int C = data_[current_region]["Can_Stamp"][i]["C"].asInt();
-                out.elements_canstamp.insert(std::make_pair(E, C));
->>>>>>> 4924d0d2
+                out.elements_can_stamp.insert(std::make_pair(E, C));
             }
             else if (data_[current_region]["Can_Stamp"][i]["C"].asBool()){
                 for (unsigned int C = 0; C < (*materials).at(E).color.size(); C++){
@@ -68,7 +58,7 @@
         }
         return out;
     }
-    
+
     void operator++(){
         current_sub_region++;
         if (current_sub_region == get_num_stamps(data_[current_region])){
@@ -151,7 +141,7 @@
         }
 
         int DC = data_[cr]["Radius"]["DC"].asInt();
-        int center [2][2] = {{x_center-DC, y_center-DC}, 
+        int center [2][2] = {{x_center-DC, y_center-DC},
                              {x_center+DC, y_center+DC} };
 
         std::array<int, 6> volume = get_volume(center, data_[cr]["Size"].asInt(), data_[cr]["Hight"].asInt(), data_[cr]["DS"].asInt(), data_[cr]["DH"].asInt());
@@ -168,7 +158,7 @@
         int y_center = (1 + 2 * (csr / data_[cr]["Grid"]["number"].asInt())) * ( data_[cr]["Grid"]["radius"].asInt() / data_[cr]["Grid"]["number"].asInt()) - data_[cr]["Grid"]["radius"].asInt();
         int DC = data_[cr]["Grid"]["DC"].asInt();
 
-        int center [2][2] = {{x_center-DC, y_center-DC}, 
+        int center [2][2] = {{x_center-DC, y_center-DC},
                              {x_center+DC, y_center+DC} };
 
         std::array<int, 6> volume = get_volume(center, data_[cr]["Size"].asInt(), data_[cr]["Hight"].asInt(), data_[cr]["DS"].asInt(), data_[cr]["DH"].asInt());
@@ -183,7 +173,7 @@
     }
     void From_Positions(int cr, int csr, Tile_Stamp &ts){
         Json::Value xy_positions = data_[cr]["Positions"][csr];
-        int center [2][2] = {{xy_positions[0].asInt(), xy_positions[1].asInt()}, 
+        int center [2][2] = {{xy_positions[0].asInt(), xy_positions[1].asInt()},
                              {xy_positions[0].asInt(), xy_positions[1].asInt()} };
 
         std::array<int, 6> volume = get_volume(center, data_[cr]["Size"].asInt(), data_[cr]["Hight"].asInt(), data_[cr]["DS"].asInt(), data_[cr]["DH"].asInt());
