--- conflicted
+++ resolved
@@ -24,16 +24,6 @@
 
 extern quill::LogLevel _LOG_LEVEL;
 
-<<<<<<< HEAD
-extern quill::Logger* main_logger;        // for general logging
-extern quill::Logger* opengl_logger;      // for glfw, glew etc
-extern quill::Logger* terrain_logger;     // for terrain, chunk, tile class
-extern quill::Logger* game_map_logger;    // for terrain generation
-extern quill::Logger* voxel_logger;       // for voxel logic like mesh creation
-extern quill::Logger* file_io_logger;     // for file io
-extern quill::Logger* lua_logger;         // for lua logging
-extern quill::Logger* lua_runtime_logger; // for lua logging
-=======
 extern quill::Logger* main_logger;       // for general logging
 extern quill::Logger* opengl_logger;     // for glfw, glew etc
 extern quill::Logger* terrain_logger;    // for terrain, chunk, tile class
@@ -42,7 +32,6 @@
 extern quill::Logger* file_io_logger;    // for file io
 extern quill::Logger* lua_logger;        // for lua logging
 extern quill::Logger* lua_script_logger; // for lua logging
->>>>>>> 5fd3e586
 
 inline void
 set_thread_name(std::string name) {
@@ -64,11 +53,7 @@
     voxel_logger->flush_log();
     file_io_logger->flush_log();
     lua_logger->flush_log();
-<<<<<<< HEAD
-    lua_runtime_logger->flush_log();
-=======
     lua_script_logger->flush_log();
->>>>>>> 5fd3e586
 }
 
 } // namespace logging