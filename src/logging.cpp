#include "logging.hpp"

#include "config.h"
#include "global_context.hpp"
#include "util/files.hpp"

#include <quill/Backend.h>
#include <quill/Frontend.h>
#include <quill/Logger.h>
#include <quill/LogMacros.h>
#include <quill/sinks/ConsoleSink.h>
#include <quill/sinks/RotatingFileSink.h>

#include <filesystem>
#include <string>

#if defined(__CYGWIN__) || defined(__MINGW32__) || defined(__MINGW64__)                \
    || defined(QUILL_NO_THREAD_NAME_SUPPORT)
static const std::string LOGLINE_FORMAT =
    "%(time) [%(thread_id:>6)] %(log_level:<10) [%(logger:<10)] "
    "[%(short_source_location:<18)] "
    "- %(message)";
#else
static const std::string LOGLINE_FORMAT =
    "%(time) [%(thread_id:>6):%(thread_name:<16)] %(log_level:<10) "
    "[%(logger:<10)] [%(short_source_location:<18)] - %(message)";

#endif

#if defined(__CYGWIN__) || defined(__MINGW32__) || defined(__MINGW64__)                \
    || defined(QUILL_NO_THREAD_NAME_SUPPORT)
static const std::string LOGLINE_FORMAT_LUA =
    "%(time) [%(thread_id:>6)] %(log_level:<10) [%(logger:<10)] "
    "%(message)";
#else
static const std::string LOGLINE_FORMAT_LUA =
    "%(time) [%(thread_id:>6):%(thread_name:<16)] %(log_level:<10) "
    "[%(logger:<10)] %(message)";

#endif

namespace logging {

using namespace quill;
using cc = quill::ConsoleColours;

LogLevel _LOG_LEVEL;

<<<<<<< HEAD
quill::Logger* main_logger;        // for everything else
quill::Logger* opengl_logger;      // for glfw, glew etc
quill::Logger* terrain_logger;     // for terrain, chunk, tile class
quill::Logger* game_map_logger;    // for terrain generation
quill::Logger* voxel_logger;       // for voxel logic like mesh creation
quill::Logger* file_io_logger;     // for file io
quill::Logger* lua_logger;         // for lua in cpp
quill::Logger* lua_runtime_logger; // for lua in lua
=======
quill::Logger* main_logger;       // for everything else
quill::Logger* opengl_logger;     // for glfw, glew etc
quill::Logger* terrain_logger;    // for terrain, chunk, tile class
quill::Logger* game_map_logger;   // for terrain generation
quill::Logger* voxel_logger;      // for voxel logic like mesh creation
quill::Logger* file_io_logger;    // for file io
quill::Logger* lua_logger;        // for lua
quill::Logger* lua_script_logger; // for lua
>>>>>>> 5fd3e586

const static std::filesystem::path LOG_FILE = files::get_log_path() / "app.log";

void
init(bool console, quill::LogLevel log_level) {
    _LOG_LEVEL = log_level;

    // Create the logs directory
    if (!std::filesystem::is_directory(files::get_log_path()))
        std::filesystem::create_directory(files::get_log_path());

    // Initialize print handler
    if (console) {
        quill::ConsoleColours colors;
        colors.set_colour(LogLevel::TraceL3, cc::black);
        colors.set_colour(LogLevel::TraceL2, cc::black);
        colors.set_colour(LogLevel::TraceL1, cc::black);
        colors.set_colour(LogLevel::Debug, cc::white);
        colors.set_colour(LogLevel::Info, cc::green);

#ifdef _WIN32
        colors.set_colour(LogLevel::Warning, cc::yellow | cc::bold);
        colors.set_colour(LogLevel::Error, cc::red | cc::bold);
        colors.set_colour(LogLevel::Critical, cc::bold | cc::white | cc::on_red);
#else
        colors.set_colour(LogLevel::Warning, cc::yellow + cc::bold);
        colors.set_colour(LogLevel::Error, cc::red + cc::bold);
        colors.set_colour(LogLevel::Critical, cc::bold + cc::white + cc::on_red);
#endif

        colors.set_colour(LogLevel::Backtrace, cc::magenta);

        auto console_sink =
            quill::Frontend::create_or_get_sink<quill::ConsoleSink>("console", colors);
    }

    // Start the logging backend thread
    quill::Backend::start();

// Initialize file sink
#if DEBUG()
    auto file_sink =
        quill::Frontend::create_or_get_sink<quill::RotatingFileSink>(LOG_FILE, []() {
            quill::RotatingFileSinkConfig cfg;
            cfg.set_open_mode('a');
            cfg.set_rotation_max_file_size(1024 * 1024 / 2); // 512 KB
            cfg.set_max_backup_files(5);                     // 5 backups
            cfg.set_overwrite_rolled_files(true);            // append
            return cfg;
        }());
#else
    auto file_sink =
        quill::Frontend::create_or_get_sink<quill::FileSink>(LOG_FILE, []() {
            quill::FileSinkConfig cfg;
            cfg.set_open_mode('w');
            return cfg;
        }());

#endif

    // create all loggers
    main_logger =
        quill::Frontend::create_or_get_logger("main", file_sink, LOGLINE_FORMAT);
    opengl_logger =
        quill::Frontend::create_or_get_logger("shaders", file_sink, LOGLINE_FORMAT);
    terrain_logger =
        quill::Frontend::create_or_get_logger("terrain", file_sink, LOGLINE_FORMAT);
    game_map_logger =
        quill::Frontend::create_or_get_logger("game_map", file_sink, LOGLINE_FORMAT);
    voxel_logger =
        quill::Frontend::create_or_get_logger("voxel", file_sink, LOGLINE_FORMAT);
    file_io_logger =
        quill::Frontend::create_or_get_logger("file_io", file_sink, LOGLINE_FORMAT);
    lua_logger =
        quill::Frontend::create_or_get_logger("lua", file_sink, LOGLINE_FORMAT);
<<<<<<< HEAD
    lua_runtime_logger = quill::Frontend::create_or_get_logger(
        "lua_runtime", file_sink, LOGLINE_FORMAT_LUA
    );
=======
    lua_script_logger =
        quill::Frontend::create_or_get_logger("script", file_sink, LOGLINE_FORMAT_LUA);
>>>>>>> 5fd3e586

    main_logger->set_log_level(_LOG_LEVEL);
    opengl_logger->set_log_level(_LOG_LEVEL);
    terrain_logger->set_log_level(_LOG_LEVEL);
    game_map_logger->set_log_level(_LOG_LEVEL);
    voxel_logger->set_log_level(_LOG_LEVEL);
    file_io_logger->set_log_level(_LOG_LEVEL);
    lua_logger->set_log_level(_LOG_LEVEL);
<<<<<<< HEAD
    lua_runtime_logger->set_log_level(_LOG_LEVEL);
=======
    lua_script_logger->set_log_level(_LOG_LEVEL);
>>>>>>> 5fd3e586

    // initialize backtrace on all loggers
    // is there a better way?
    main_logger->init_backtrace(5, quill::LogLevel::Error);
    opengl_logger->init_backtrace(5, quill::LogLevel::Error);
    terrain_logger->init_backtrace(5, quill::LogLevel::Error);
    game_map_logger->init_backtrace(5, quill::LogLevel::Error);
    voxel_logger->init_backtrace(5, quill::LogLevel::Error);
    file_io_logger->init_backtrace(5, quill::LogLevel::Error);
    lua_logger->init_backtrace(5, quill::LogLevel::Error);
<<<<<<< HEAD
    lua_runtime_logger->init_backtrace(5, quill::LogLevel::Error);
=======
    lua_script_logger->init_backtrace(5, quill::LogLevel::Error);
>>>>>>> 5fd3e586

    LOG_INFO(main_logger, "Logging initialized!");
}

} // namespace logging<|MERGE_RESOLUTION|>--- conflicted
+++ resolved
@@ -46,16 +46,6 @@
 
 LogLevel _LOG_LEVEL;
 
-<<<<<<< HEAD
-quill::Logger* main_logger;        // for everything else
-quill::Logger* opengl_logger;      // for glfw, glew etc
-quill::Logger* terrain_logger;     // for terrain, chunk, tile class
-quill::Logger* game_map_logger;    // for terrain generation
-quill::Logger* voxel_logger;       // for voxel logic like mesh creation
-quill::Logger* file_io_logger;     // for file io
-quill::Logger* lua_logger;         // for lua in cpp
-quill::Logger* lua_runtime_logger; // for lua in lua
-=======
 quill::Logger* main_logger;       // for everything else
 quill::Logger* opengl_logger;     // for glfw, glew etc
 quill::Logger* terrain_logger;    // for terrain, chunk, tile class
@@ -64,7 +54,6 @@
 quill::Logger* file_io_logger;    // for file io
 quill::Logger* lua_logger;        // for lua
 quill::Logger* lua_script_logger; // for lua
->>>>>>> 5fd3e586
 
 const static std::filesystem::path LOG_FILE = files::get_log_path() / "app.log";
 
@@ -140,14 +129,8 @@
         quill::Frontend::create_or_get_logger("file_io", file_sink, LOGLINE_FORMAT);
     lua_logger =
         quill::Frontend::create_or_get_logger("lua", file_sink, LOGLINE_FORMAT);
-<<<<<<< HEAD
-    lua_runtime_logger = quill::Frontend::create_or_get_logger(
-        "lua_runtime", file_sink, LOGLINE_FORMAT_LUA
-    );
-=======
     lua_script_logger =
         quill::Frontend::create_or_get_logger("script", file_sink, LOGLINE_FORMAT_LUA);
->>>>>>> 5fd3e586
 
     main_logger->set_log_level(_LOG_LEVEL);
     opengl_logger->set_log_level(_LOG_LEVEL);
@@ -156,11 +139,7 @@
     voxel_logger->set_log_level(_LOG_LEVEL);
     file_io_logger->set_log_level(_LOG_LEVEL);
     lua_logger->set_log_level(_LOG_LEVEL);
-<<<<<<< HEAD
-    lua_runtime_logger->set_log_level(_LOG_LEVEL);
-=======
     lua_script_logger->set_log_level(_LOG_LEVEL);
->>>>>>> 5fd3e586
 
     // initialize backtrace on all loggers
     // is there a better way?
@@ -171,11 +150,7 @@
     voxel_logger->init_backtrace(5, quill::LogLevel::Error);
     file_io_logger->init_backtrace(5, quill::LogLevel::Error);
     lua_logger->init_backtrace(5, quill::LogLevel::Error);
-<<<<<<< HEAD
-    lua_runtime_logger->init_backtrace(5, quill::LogLevel::Error);
-=======
     lua_script_logger->init_backtrace(5, quill::LogLevel::Error);
->>>>>>> 5fd3e586
 
     LOG_INFO(main_logger, "Logging initialized!");
 }
