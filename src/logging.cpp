#include "logging.hpp"

#include "config.h"
#include "global_context.hpp"
#include "util/files.hpp"

#include <quill/Backend.h>
#include <quill/Frontend.h>
#include <quill/Logger.h>
#include <quill/LogMacros.h>
#include <quill/sinks/ConsoleSink.h>
#include <quill/sinks/RotatingFileSink.h>

#include <filesystem>
#include <string>

#if defined(__CYGWIN__) || defined(__MINGW32__) || defined(__MINGW64__)                \
    || defined(QUILL_NO_THREAD_NAME_SUPPORT)
static const std::string LOGLINE_FORMAT =
    "%(time) [%(thread_id:>6)] %(log_level:<10) [%(logger:<10)] [%(short_source_location:<18)] "
    "- %(message)";
#else
static const std::string LOGLINE_FORMAT =
<<<<<<< HEAD
    "%(ascii_time) [%(thread:<6):%(thread_name:<16)] [%(fileline:<24)] "
    "%(level_name:<8) "
    "[%(logger_name:<14)] - %(message)";
=======
    "%(time) [%(thread_id:>6):%(thread_name:<16)] %(log_level:<10) "
    "[%(logger:<10)] [%(short_source_location:<18)] - %(message)";

#endif

#if defined(__CYGWIN__) || defined(__MINGW32__) || defined(__MINGW64__)                \
    || defined(QUILL_NO_THREAD_NAME_SUPPORT)
static const std::string LOGLINE_FORMAT_LUA =
    "%(time) [%(thread_id:>6)] %(log_level:<10) [%(logger:<10)] "
    "%(message)";
#else
static const std::string LOGLINE_FORMAT_LUA =
    "%(time) [%(thread_id:>6):%(thread_name:<16)] %(log_level:<10) "
    "[%(logger:<10)] %(message)";
>>>>>>> c790ddfd

#endif

namespace logging {

using namespace quill;
using cc = quill::ConsoleColours;

LogLevel _LOG_LEVEL;

<<<<<<< HEAD
quill::Logger* main_logger;     // for general logging
=======
quill::Logger* main_logger;     // for everything else
>>>>>>> c790ddfd
quill::Logger* opengl_logger;   // for glfw, glew etc
quill::Logger* terrain_logger;  // for terrain, chunk, tile class
quill::Logger* game_map_logger; // for terrain generation
quill::Logger* voxel_logger;    // for voxel logic like mesh creation
quill::Logger* file_io_logger;  // for file io
quill::Logger* lua_logger;      // for lua

const static std::filesystem::path LOG_FILE = log_dir() / "app.log";

void
init(bool console, quill::LogLevel log_level) {
    _LOG_LEVEL = log_level;

    // Create the logs directory
    if (!std::filesystem::is_directory(log_dir()))
        std::filesystem::create_directory(log_dir());

    // Initialize print handler
    if (console) {
        quill::ConsoleColours colors;
        colors.set_colour(LogLevel::TraceL3, cc::black);
        colors.set_colour(LogLevel::TraceL2, cc::black);
        colors.set_colour(LogLevel::TraceL1, cc::black);
        colors.set_colour(LogLevel::Debug, cc::white);
        colors.set_colour(LogLevel::Info, cc::green);

#ifdef _WIN32
        colors.set_colour(LogLevel::Warning, cc::yellow | cc::bold);
        colors.set_colour(LogLevel::Error, cc::red | cc::bold);
        colors.set_colour(LogLevel::Critical, cc::bold | cc::white | cc::on_red);
#else
        colors.set_colour(LogLevel::Warning, cc::yellow + cc::bold);
        colors.set_colour(LogLevel::Error, cc::red + cc::bold);
        colors.set_colour(LogLevel::Critical, cc::bold + cc::white + cc::on_red);
#endif

        colors.set_colour(LogLevel::Backtrace, cc::magenta);

        auto console_sink = quill::Frontend::create_or_get_sink<quill::ConsoleSink>(
            "console", colors );
    }

    // Start the logging backend thread
    quill::Backend::start();

// Initialize file sink
#if DEBUG()
    auto file_sink =
        quill::Frontend::create_or_get_sink<quill::RotatingFileSink>(LOG_FILE, []() {
            quill::RotatingFileSinkConfig cfg;
            cfg.set_open_mode('a');
            cfg.set_rotation_max_file_size(1024 * 1024 / 2); // 512 KB
            cfg.set_max_backup_files(5);                     // 5 backups
            cfg.set_overwrite_rolled_files(true);            // append
            return cfg;
        }());
#else
    auto file_sink =
        quill::Frontend::create_or_get_sink<quill::FileSink>(LOG_FILE, []() {
            quill::FileSinkConfig cfg;
            cfg.set_open_mode('w');
            return cfg;
        }());

#endif

<<<<<<< HEAD
    // Set backtrace and log level on the main logger
    main_logger = quill::get_logger();
=======
    // create all loggers
    main_logger =
        quill::Frontend::create_or_get_logger("main", file_sink, LOGLINE_FORMAT);
    opengl_logger =
        quill::Frontend::create_or_get_logger("shaders", file_sink, LOGLINE_FORMAT);
    terrain_logger =
        quill::Frontend::create_or_get_logger("terrain", file_sink, LOGLINE_FORMAT);
    game_map_logger =
        quill::Frontend::create_or_get_logger("game_map", file_sink, LOGLINE_FORMAT);
    voxel_logger =
        quill::Frontend::create_or_get_logger("voxel", file_sink, LOGLINE_FORMAT);
    file_io_logger =
        quill::Frontend::create_or_get_logger("file_io", file_sink, LOGLINE_FORMAT);
    lua_logger =
        quill::Frontend::create_or_get_logger("lua", file_sink, LOGLINE_FORMAT_LUA);

    // initialize backtrace on all loggers
    // is there a better way?
>>>>>>> c790ddfd
    main_logger->init_backtrace(5, quill::LogLevel::Error);
    opengl_logger->init_backtrace(5, quill::LogLevel::Error);
    terrain_logger->init_backtrace(5, quill::LogLevel::Error);
    game_map_logger->init_backtrace(5, quill::LogLevel::Error);
    voxel_logger->init_backtrace(5, quill::LogLevel::Error);
    file_io_logger->init_backtrace(5, quill::LogLevel::Error);
    lua_logger->init_backtrace(5, quill::LogLevel::Error);

    // to explicitly set thread name
    quill::detail::set_thread_name("MainThread");

    LOG_INFO(main_logger, "Logging initialized!");
}

} // namespace logging<|MERGE_RESOLUTION|>--- conflicted
+++ resolved
@@ -21,11 +21,6 @@
     "- %(message)";
 #else
 static const std::string LOGLINE_FORMAT =
-<<<<<<< HEAD
-    "%(ascii_time) [%(thread:<6):%(thread_name:<16)] [%(fileline:<24)] "
-    "%(level_name:<8) "
-    "[%(logger_name:<14)] - %(message)";
-=======
     "%(time) [%(thread_id:>6):%(thread_name:<16)] %(log_level:<10) "
     "[%(logger:<10)] [%(short_source_location:<18)] - %(message)";
 
@@ -40,7 +35,6 @@
 static const std::string LOGLINE_FORMAT_LUA =
     "%(time) [%(thread_id:>6):%(thread_name:<16)] %(log_level:<10) "
     "[%(logger:<10)] %(message)";
->>>>>>> c790ddfd
 
 #endif
 
@@ -51,11 +45,7 @@
 
 LogLevel _LOG_LEVEL;
 
-<<<<<<< HEAD
-quill::Logger* main_logger;     // for general logging
-=======
 quill::Logger* main_logger;     // for everything else
->>>>>>> c790ddfd
 quill::Logger* opengl_logger;   // for glfw, glew etc
 quill::Logger* terrain_logger;  // for terrain, chunk, tile class
 quill::Logger* game_map_logger; // for terrain generation
@@ -122,10 +112,6 @@
 
 #endif
 
-<<<<<<< HEAD
-    // Set backtrace and log level on the main logger
-    main_logger = quill::get_logger();
-=======
     // create all loggers
     main_logger =
         quill::Frontend::create_or_get_logger("main", file_sink, LOGLINE_FORMAT);
@@ -144,7 +130,6 @@
 
     // initialize backtrace on all loggers
     // is there a better way?
->>>>>>> c790ddfd
     main_logger->init_backtrace(5, quill::LogLevel::Error);
     opengl_logger->init_backtrace(5, quill::LogLevel::Error);
     terrain_logger->init_backtrace(5, quill::LogLevel::Error);
@@ -153,9 +138,6 @@
     file_io_logger->init_backtrace(5, quill::LogLevel::Error);
     lua_logger->init_backtrace(5, quill::LogLevel::Error);
 
-    // to explicitly set thread name
-    quill::detail::set_thread_name("MainThread");
-
     LOG_INFO(main_logger, "Logging initialized!");
 }
 
