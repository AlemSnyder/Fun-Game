--- conflicted
+++ resolved
@@ -3,19 +3,11 @@
     "cSpell.words": [
         "Astar",
         "Framebuffer",
-<<<<<<< HEAD
-        "GLEW",
+        "glew",
         "glfw",
         "goxel",
         "lsst",
         "multisample",
-=======
-        "glew",
-        "glfw",
-        "goxel",
-        "lsst",
-        "MULTISAMPLE",
->>>>>>> 959dcf81
         "Parameteri",
         "Perlin",
         "vmask",
