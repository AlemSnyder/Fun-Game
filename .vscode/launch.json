--- conflicted
+++ resolved
@@ -8,14 +8,8 @@
             // Resolved by CMake Tools:
             "program": "${command:cmake.launchTargetPath}",
             //"args": ["StressTest"],
-<<<<<<< HEAD
-            "args": ["imguiTest", "-v"],
-=======
-            "args": [
-                "UI-imgui"
-            ],
+            "args": ["UI-imgui"],
             //"args": ["UI-opengl", "./SavedTerrain/BigTerrain.qb"],
->>>>>>> 959dcf81
             "stopAtEntry": false,
             "cwd": "${workspaceFolder}",
             "environment": [
